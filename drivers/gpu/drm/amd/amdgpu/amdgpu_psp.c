/*
 * Copyright 2016 Advanced Micro Devices, Inc.
 *
 * Permission is hereby granted, free of charge, to any person obtaining a
 * copy of this software and associated documentation files (the "Software"),
 * to deal in the Software without restriction, including without limitation
 * the rights to use, copy, modify, merge, publish, distribute, sublicense,
 * and/or sell copies of the Software, and to permit persons to whom the
 * Software is furnished to do so, subject to the following conditions:
 *
 * The above copyright notice and this permission notice shall be included in
 * all copies or substantial portions of the Software.
 *
 * THE SOFTWARE IS PROVIDED "AS IS", WITHOUT WARRANTY OF ANY KIND, EXPRESS OR
 * IMPLIED, INCLUDING BUT NOT LIMITED TO THE WARRANTIES OF MERCHANTABILITY,
 * FITNESS FOR A PARTICULAR PURPOSE AND NONINFRINGEMENT.  IN NO EVENT SHALL
 * THE COPYRIGHT HOLDER(S) OR AUTHOR(S) BE LIABLE FOR ANY CLAIM, DAMAGES OR
 * OTHER LIABILITY, WHETHER IN AN ACTION OF CONTRACT, TORT OR OTHERWISE,
 * ARISING FROM, OUT OF OR IN CONNECTION WITH THE SOFTWARE OR THE USE OR
 * OTHER DEALINGS IN THE SOFTWARE.
 *
 * Author: Huang Rui
 *
 */

#include <linux/firmware.h>

#include "amdgpu.h"
#include "amdgpu_psp.h"
#include "amdgpu_ucode.h"
#include "soc15_common.h"
#include "psp_v3_1.h"
#include "psp_v10_0.h"
#include "psp_v11_0.h"
#include "psp_v12_0.h"

#include "amdgpu_ras.h"

static void psp_set_funcs(struct amdgpu_device *adev);

static int psp_early_init(void *handle)
{
	struct amdgpu_device *adev = (struct amdgpu_device *)handle;
	struct psp_context *psp = &adev->psp;

	psp_set_funcs(adev);

	switch (adev->asic_type) {
	case CHIP_VEGA10:
	case CHIP_VEGA12:
		psp_v3_1_set_psp_funcs(psp);
		psp->autoload_supported = false;
		break;
	case CHIP_RAVEN:
		psp_v10_0_set_psp_funcs(psp);
		psp->autoload_supported = false;
		break;
	case CHIP_VEGA20:
	case CHIP_ARCTURUS:
		psp_v11_0_set_psp_funcs(psp);
		psp->autoload_supported = false;
		break;
	case CHIP_NAVI10:
	case CHIP_NAVI14:
	case CHIP_NAVI12:
		psp_v11_0_set_psp_funcs(psp);
		psp->autoload_supported = true;
		break;
	case CHIP_RENOIR:
		psp_v12_0_set_psp_funcs(psp);
		break;
	default:
		return -EINVAL;
	}

	psp->adev = adev;

	return 0;
}

static int psp_sw_init(void *handle)
{
	struct amdgpu_device *adev = (struct amdgpu_device *)handle;
	struct psp_context *psp = &adev->psp;
	int ret;

	ret = psp_init_microcode(psp);
	if (ret) {
		DRM_ERROR("Failed to load psp firmware!\n");
		return ret;
	}

	ret = psp_mem_training_init(psp);
	if (ret) {
		DRM_ERROR("Failed to initialize memory training!\n");
		return ret;
	}
	ret = psp_mem_training(psp, PSP_MEM_TRAIN_COLD_BOOT);
	if (ret) {
		DRM_ERROR("Failed to process memory training!\n");
		return ret;
	}

	return 0;
}

static int psp_sw_fini(void *handle)
{
	struct amdgpu_device *adev = (struct amdgpu_device *)handle;

	psp_mem_training_fini(&adev->psp);
	release_firmware(adev->psp.sos_fw);
	adev->psp.sos_fw = NULL;
	release_firmware(adev->psp.asd_fw);
	adev->psp.asd_fw = NULL;
	if (adev->psp.ta_fw) {
		release_firmware(adev->psp.ta_fw);
		adev->psp.ta_fw = NULL;
	}
	return 0;
}

int psp_wait_for(struct psp_context *psp, uint32_t reg_index,
		 uint32_t reg_val, uint32_t mask, bool check_changed)
{
	uint32_t val;
	int i;
	struct amdgpu_device *adev = psp->adev;

	for (i = 0; i < adev->usec_timeout; i++) {
		val = RREG32(reg_index);
		if (check_changed) {
			if (val != reg_val)
				return 0;
		} else {
			if ((val & mask) == reg_val)
				return 0;
		}
		udelay(1);
	}

	return -ETIME;
}

static int
psp_cmd_submit_buf(struct psp_context *psp,
		   struct amdgpu_firmware_info *ucode,
		   struct psp_gfx_cmd_resp *cmd, uint64_t fence_mc_addr)
{
	int ret;
	int index;
	int timeout = 2000;

	mutex_lock(&psp->mutex);

	memset(psp->cmd_buf_mem, 0, PSP_CMD_BUFFER_SIZE);

	memcpy(psp->cmd_buf_mem, cmd, sizeof(struct psp_gfx_cmd_resp));

	index = atomic_inc_return(&psp->fence_value);
	ret = psp_cmd_submit(psp, psp->cmd_buf_mc_addr, fence_mc_addr, index);
	if (ret) {
		atomic_dec(&psp->fence_value);
		mutex_unlock(&psp->mutex);
		return ret;
	}

	amdgpu_asic_invalidate_hdp(psp->adev, NULL);
	while (*((unsigned int *)psp->fence_buf) != index) {
		if (--timeout == 0)
			break;
		/*
		 * Shouldn't wait for timeout when err_event_athub occurs,
		 * because gpu reset thread triggered and lock resource should
		 * be released for psp resume sequence.
		 */
		if (amdgpu_ras_intr_triggered())
			break;
		msleep(1);
		amdgpu_asic_invalidate_hdp(psp->adev, NULL);
	}

	/* In some cases, psp response status is not 0 even there is no
	 * problem while the command is submitted. Some version of PSP FW
	 * doesn't write 0 to that field.
	 * So here we would like to only print a warning instead of an error
	 * during psp initialization to avoid breaking hw_init and it doesn't
	 * return -EINVAL.
	 */
	if (psp->cmd_buf_mem->resp.status || !timeout) {
		if (ucode)
			DRM_WARN("failed to load ucode id (%d) ",
				  ucode->ucode_id);
		DRM_DEBUG_DRIVER("psp command (0x%X) failed and response status is (0x%X)\n",
			 psp->cmd_buf_mem->cmd_id,
			 psp->cmd_buf_mem->resp.status & GFX_CMD_STATUS_MASK);
		if (!timeout) {
			mutex_unlock(&psp->mutex);
			return -EINVAL;
		}
	}

	/* get xGMI session id from response buffer */
	cmd->resp.session_id = psp->cmd_buf_mem->resp.session_id;

	if (ucode) {
		ucode->tmr_mc_addr_lo = psp->cmd_buf_mem->resp.fw_addr_lo;
		ucode->tmr_mc_addr_hi = psp->cmd_buf_mem->resp.fw_addr_hi;
	}
	mutex_unlock(&psp->mutex);

	return ret;
}

static void psp_prep_tmr_cmd_buf(struct psp_context *psp,
				 struct psp_gfx_cmd_resp *cmd,
				 uint64_t tmr_mc, uint32_t size)
{
	if (psp_support_vmr_ring(psp))
		cmd->cmd_id = GFX_CMD_ID_SETUP_VMR;
	else
		cmd->cmd_id = GFX_CMD_ID_SETUP_TMR;
	cmd->cmd.cmd_setup_tmr.buf_phy_addr_lo = lower_32_bits(tmr_mc);
	cmd->cmd.cmd_setup_tmr.buf_phy_addr_hi = upper_32_bits(tmr_mc);
	cmd->cmd.cmd_setup_tmr.buf_size = size;
}

static void psp_prep_load_toc_cmd_buf(struct psp_gfx_cmd_resp *cmd,
				      uint64_t pri_buf_mc, uint32_t size)
{
	cmd->cmd_id = GFX_CMD_ID_LOAD_TOC;
	cmd->cmd.cmd_load_toc.toc_phy_addr_lo = lower_32_bits(pri_buf_mc);
	cmd->cmd.cmd_load_toc.toc_phy_addr_hi = upper_32_bits(pri_buf_mc);
	cmd->cmd.cmd_load_toc.toc_size = size;
}

/* Issue LOAD TOC cmd to PSP to part toc and calculate tmr size needed */
static int psp_load_toc(struct psp_context *psp,
			uint32_t *tmr_size)
{
	int ret;
	struct psp_gfx_cmd_resp *cmd;

	cmd = kzalloc(sizeof(struct psp_gfx_cmd_resp), GFP_KERNEL);
	if (!cmd)
		return -ENOMEM;
	/* Copy toc to psp firmware private buffer */
	memset(psp->fw_pri_buf, 0, PSP_1_MEG);
	memcpy(psp->fw_pri_buf, psp->toc_start_addr, psp->toc_bin_size);

	psp_prep_load_toc_cmd_buf(cmd, psp->fw_pri_mc_addr, psp->toc_bin_size);

	ret = psp_cmd_submit_buf(psp, NULL, cmd,
				 psp->fence_buf_mc_addr);
	if (!ret)
		*tmr_size = psp->cmd_buf_mem->resp.tmr_size;
	kfree(cmd);
	return ret;
}

/* Set up Trusted Memory Region */
static int psp_tmr_init(struct psp_context *psp)
{
	int ret;
	int tmr_size;
	void *tmr_buf;
	void **pptr;

	/*
	 * According to HW engineer, they prefer the TMR address be "naturally
	 * aligned" , e.g. the start address be an integer divide of TMR size.
	 *
	 * Note: this memory need be reserved till the driver
	 * uninitializes.
	 */
	tmr_size = PSP_TMR_SIZE;

	/* For ASICs support RLC autoload, psp will parse the toc
	 * and calculate the total size of TMR needed */
	if (!amdgpu_sriov_vf(psp->adev) &&
	    psp->toc_start_addr &&
	    psp->toc_bin_size &&
	    psp->fw_pri_buf) {
		ret = psp_load_toc(psp, &tmr_size);
		if (ret) {
			DRM_ERROR("Failed to load toc\n");
			return ret;
		}
	}

	pptr = amdgpu_sriov_vf(psp->adev) ? &tmr_buf : NULL;
	ret = amdgpu_bo_create_kernel(psp->adev, tmr_size, PSP_TMR_SIZE,
				      AMDGPU_GEM_DOMAIN_VRAM,
				      &psp->tmr_bo, &psp->tmr_mc_addr, pptr);

	return ret;
}

static int psp_tmr_load(struct psp_context *psp)
{
	int ret;
	struct psp_gfx_cmd_resp *cmd;

	cmd = kzalloc(sizeof(struct psp_gfx_cmd_resp), GFP_KERNEL);
	if (!cmd)
		return -ENOMEM;

	psp_prep_tmr_cmd_buf(psp, cmd, psp->tmr_mc_addr,
			     amdgpu_bo_size(psp->tmr_bo));
	DRM_INFO("reserve 0x%lx from 0x%llx for PSP TMR\n",
		 amdgpu_bo_size(psp->tmr_bo), psp->tmr_mc_addr);

	ret = psp_cmd_submit_buf(psp, NULL, cmd,
				 psp->fence_buf_mc_addr);

	kfree(cmd);

	return ret;
}

static void psp_prep_asd_cmd_buf(struct psp_gfx_cmd_resp *cmd,
				 uint64_t asd_mc, uint64_t asd_mc_shared,
				 uint32_t size, uint32_t shared_size)
{
	cmd->cmd_id = GFX_CMD_ID_LOAD_ASD;
	cmd->cmd.cmd_load_ta.app_phy_addr_lo = lower_32_bits(asd_mc);
	cmd->cmd.cmd_load_ta.app_phy_addr_hi = upper_32_bits(asd_mc);
	cmd->cmd.cmd_load_ta.app_len = size;

	cmd->cmd.cmd_load_ta.cmd_buf_phy_addr_lo = lower_32_bits(asd_mc_shared);
	cmd->cmd.cmd_load_ta.cmd_buf_phy_addr_hi = upper_32_bits(asd_mc_shared);
	cmd->cmd.cmd_load_ta.cmd_buf_len = shared_size;
}

static int psp_asd_init(struct psp_context *psp)
{
	int ret;

	/*
	 * Allocate 16k memory aligned to 4k from Frame Buffer (local
	 * physical) for shared ASD <-> Driver
	 */
	ret = amdgpu_bo_create_kernel(psp->adev, PSP_ASD_SHARED_MEM_SIZE,
				      PAGE_SIZE, AMDGPU_GEM_DOMAIN_VRAM,
				      &psp->asd_shared_bo,
				      &psp->asd_shared_mc_addr,
				      &psp->asd_shared_buf);

	return ret;
}

static int psp_asd_load(struct psp_context *psp)
{
	int ret;
	struct psp_gfx_cmd_resp *cmd;

	/* If PSP version doesn't match ASD version, asd loading will be failed.
	 * add workaround to bypass it for sriov now.
	 * TODO: add version check to make it common
	 */
	if (amdgpu_sriov_vf(psp->adev))
		return 0;

	cmd = kzalloc(sizeof(struct psp_gfx_cmd_resp), GFP_KERNEL);
	if (!cmd)
		return -ENOMEM;

	memset(psp->fw_pri_buf, 0, PSP_1_MEG);
	memcpy(psp->fw_pri_buf, psp->asd_start_addr, psp->asd_ucode_size);

	psp_prep_asd_cmd_buf(cmd, psp->fw_pri_mc_addr, psp->asd_shared_mc_addr,
			     psp->asd_ucode_size, PSP_ASD_SHARED_MEM_SIZE);

	ret = psp_cmd_submit_buf(psp, NULL, cmd,
				 psp->fence_buf_mc_addr);

	kfree(cmd);

	return ret;
}

static void psp_prep_reg_prog_cmd_buf(struct psp_gfx_cmd_resp *cmd,
		uint32_t id, uint32_t value)
{
	cmd->cmd_id = GFX_CMD_ID_PROG_REG;
	cmd->cmd.cmd_setup_reg_prog.reg_value = value;
	cmd->cmd.cmd_setup_reg_prog.reg_id = id;
}

int psp_reg_program(struct psp_context *psp, enum psp_reg_prog_id reg,
		uint32_t value)
{
	struct psp_gfx_cmd_resp *cmd = NULL;
	int ret = 0;

	if (reg >= PSP_REG_LAST)
		return -EINVAL;

	cmd = kzalloc(sizeof(struct psp_gfx_cmd_resp), GFP_KERNEL);
	if (!cmd)
		return -ENOMEM;

	psp_prep_reg_prog_cmd_buf(cmd, reg, value);
	ret = psp_cmd_submit_buf(psp, NULL, cmd, psp->fence_buf_mc_addr);

	kfree(cmd);
	return ret;
}

static void psp_prep_xgmi_ta_load_cmd_buf(struct psp_gfx_cmd_resp *cmd,
					  uint64_t xgmi_ta_mc, uint64_t xgmi_mc_shared,
					  uint32_t xgmi_ta_size, uint32_t shared_size)
{
        cmd->cmd_id = GFX_CMD_ID_LOAD_TA;
        cmd->cmd.cmd_load_ta.app_phy_addr_lo = lower_32_bits(xgmi_ta_mc);
        cmd->cmd.cmd_load_ta.app_phy_addr_hi = upper_32_bits(xgmi_ta_mc);
        cmd->cmd.cmd_load_ta.app_len = xgmi_ta_size;

        cmd->cmd.cmd_load_ta.cmd_buf_phy_addr_lo = lower_32_bits(xgmi_mc_shared);
        cmd->cmd.cmd_load_ta.cmd_buf_phy_addr_hi = upper_32_bits(xgmi_mc_shared);
        cmd->cmd.cmd_load_ta.cmd_buf_len = shared_size;
}

static int psp_xgmi_init_shared_buf(struct psp_context *psp)
{
	int ret;

	/*
	 * Allocate 16k memory aligned to 4k from Frame Buffer (local
	 * physical) for xgmi ta <-> Driver
	 */
	ret = amdgpu_bo_create_kernel(psp->adev, PSP_XGMI_SHARED_MEM_SIZE,
				      PAGE_SIZE, AMDGPU_GEM_DOMAIN_VRAM,
				      &psp->xgmi_context.xgmi_shared_bo,
				      &psp->xgmi_context.xgmi_shared_mc_addr,
				      &psp->xgmi_context.xgmi_shared_buf);

	return ret;
}

static int psp_xgmi_load(struct psp_context *psp)
{
	int ret;
	struct psp_gfx_cmd_resp *cmd;

	/*
	 * TODO: bypass the loading in sriov for now
	 */
	if (amdgpu_sriov_vf(psp->adev))
		return 0;

	cmd = kzalloc(sizeof(struct psp_gfx_cmd_resp), GFP_KERNEL);
	if (!cmd)
		return -ENOMEM;

	memset(psp->fw_pri_buf, 0, PSP_1_MEG);
	memcpy(psp->fw_pri_buf, psp->ta_xgmi_start_addr, psp->ta_xgmi_ucode_size);

	psp_prep_xgmi_ta_load_cmd_buf(cmd, psp->fw_pri_mc_addr,
				      psp->xgmi_context.xgmi_shared_mc_addr,
				      psp->ta_xgmi_ucode_size, PSP_XGMI_SHARED_MEM_SIZE);

	ret = psp_cmd_submit_buf(psp, NULL, cmd,
				 psp->fence_buf_mc_addr);

	if (!ret) {
		psp->xgmi_context.initialized = 1;
		psp->xgmi_context.session_id = cmd->resp.session_id;
	}

	kfree(cmd);

	return ret;
}

static void psp_prep_xgmi_ta_unload_cmd_buf(struct psp_gfx_cmd_resp *cmd,
					    uint32_t xgmi_session_id)
{
	cmd->cmd_id = GFX_CMD_ID_UNLOAD_TA;
	cmd->cmd.cmd_unload_ta.session_id = xgmi_session_id;
}

static int psp_xgmi_unload(struct psp_context *psp)
{
	int ret;
	struct psp_gfx_cmd_resp *cmd;

	/*
	 * TODO: bypass the unloading in sriov for now
	 */
	if (amdgpu_sriov_vf(psp->adev))
		return 0;

	cmd = kzalloc(sizeof(struct psp_gfx_cmd_resp), GFP_KERNEL);
	if (!cmd)
		return -ENOMEM;

	psp_prep_xgmi_ta_unload_cmd_buf(cmd, psp->xgmi_context.session_id);

	ret = psp_cmd_submit_buf(psp, NULL, cmd,
				 psp->fence_buf_mc_addr);

	kfree(cmd);

	return ret;
}

static void psp_prep_xgmi_ta_invoke_cmd_buf(struct psp_gfx_cmd_resp *cmd,
					    uint32_t ta_cmd_id,
					    uint32_t xgmi_session_id)
{
	cmd->cmd_id = GFX_CMD_ID_INVOKE_CMD;
	cmd->cmd.cmd_invoke_cmd.session_id = xgmi_session_id;
	cmd->cmd.cmd_invoke_cmd.ta_cmd_id = ta_cmd_id;
	/* Note: cmd_invoke_cmd.buf is not used for now */
}

int psp_xgmi_invoke(struct psp_context *psp, uint32_t ta_cmd_id)
{
	int ret;
	struct psp_gfx_cmd_resp *cmd;

	/*
	 * TODO: bypass the loading in sriov for now
	*/
	if (amdgpu_sriov_vf(psp->adev))
		return 0;

	cmd = kzalloc(sizeof(struct psp_gfx_cmd_resp), GFP_KERNEL);
	if (!cmd)
		return -ENOMEM;

	psp_prep_xgmi_ta_invoke_cmd_buf(cmd, ta_cmd_id,
					psp->xgmi_context.session_id);

	ret = psp_cmd_submit_buf(psp, NULL, cmd,
				 psp->fence_buf_mc_addr);

	kfree(cmd);

        return ret;
}

static int psp_xgmi_terminate(struct psp_context *psp)
{
	int ret;

	if (!psp->xgmi_context.initialized)
		return 0;

	ret = psp_xgmi_unload(psp);
	if (ret)
		return ret;

	psp->xgmi_context.initialized = 0;

	/* free xgmi shared memory */
	amdgpu_bo_free_kernel(&psp->xgmi_context.xgmi_shared_bo,
			&psp->xgmi_context.xgmi_shared_mc_addr,
			&psp->xgmi_context.xgmi_shared_buf);

	return 0;
}

static int psp_xgmi_initialize(struct psp_context *psp)
{
	struct ta_xgmi_shared_memory *xgmi_cmd;
	int ret;

	if (!psp->adev->psp.ta_fw ||
	    !psp->adev->psp.ta_xgmi_ucode_size ||
	    !psp->adev->psp.ta_xgmi_start_addr)
		return -ENOENT;

	if (!psp->xgmi_context.initialized) {
		ret = psp_xgmi_init_shared_buf(psp);
		if (ret)
			return ret;
	}

	/* Load XGMI TA */
	ret = psp_xgmi_load(psp);
	if (ret)
		return ret;

	/* Initialize XGMI session */
	xgmi_cmd = (struct ta_xgmi_shared_memory *)(psp->xgmi_context.xgmi_shared_buf);
	memset(xgmi_cmd, 0, sizeof(struct ta_xgmi_shared_memory));
	xgmi_cmd->cmd_id = TA_COMMAND_XGMI__INITIALIZE;

	ret = psp_xgmi_invoke(psp, xgmi_cmd->cmd_id);

	return ret;
}

// ras begin
static void psp_prep_ras_ta_load_cmd_buf(struct psp_gfx_cmd_resp *cmd,
		uint64_t ras_ta_mc, uint64_t ras_mc_shared,
		uint32_t ras_ta_size, uint32_t shared_size)
{
	cmd->cmd_id = GFX_CMD_ID_LOAD_TA;
	cmd->cmd.cmd_load_ta.app_phy_addr_lo = lower_32_bits(ras_ta_mc);
	cmd->cmd.cmd_load_ta.app_phy_addr_hi = upper_32_bits(ras_ta_mc);
	cmd->cmd.cmd_load_ta.app_len = ras_ta_size;

	cmd->cmd.cmd_load_ta.cmd_buf_phy_addr_lo = lower_32_bits(ras_mc_shared);
	cmd->cmd.cmd_load_ta.cmd_buf_phy_addr_hi = upper_32_bits(ras_mc_shared);
	cmd->cmd.cmd_load_ta.cmd_buf_len = shared_size;
}

static int psp_ras_init_shared_buf(struct psp_context *psp)
{
	int ret;

	/*
	 * Allocate 16k memory aligned to 4k from Frame Buffer (local
	 * physical) for ras ta <-> Driver
	 */
	ret = amdgpu_bo_create_kernel(psp->adev, PSP_RAS_SHARED_MEM_SIZE,
			PAGE_SIZE, AMDGPU_GEM_DOMAIN_VRAM,
			&psp->ras.ras_shared_bo,
			&psp->ras.ras_shared_mc_addr,
			&psp->ras.ras_shared_buf);

	return ret;
}

static int psp_ras_load(struct psp_context *psp)
{
	int ret;
	struct psp_gfx_cmd_resp *cmd;

	/*
	 * TODO: bypass the loading in sriov for now
	 */
	if (amdgpu_sriov_vf(psp->adev))
		return 0;

	cmd = kzalloc(sizeof(struct psp_gfx_cmd_resp), GFP_KERNEL);
	if (!cmd)
		return -ENOMEM;

	memset(psp->fw_pri_buf, 0, PSP_1_MEG);
	memcpy(psp->fw_pri_buf, psp->ta_ras_start_addr, psp->ta_ras_ucode_size);

	psp_prep_ras_ta_load_cmd_buf(cmd, psp->fw_pri_mc_addr,
			psp->ras.ras_shared_mc_addr,
			psp->ta_ras_ucode_size, PSP_RAS_SHARED_MEM_SIZE);

	ret = psp_cmd_submit_buf(psp, NULL, cmd,
			psp->fence_buf_mc_addr);

	if (!ret) {
		psp->ras.ras_initialized = 1;
		psp->ras.session_id = cmd->resp.session_id;
	}

	kfree(cmd);

	return ret;
}

static void psp_prep_ras_ta_unload_cmd_buf(struct psp_gfx_cmd_resp *cmd,
						uint32_t ras_session_id)
{
	cmd->cmd_id = GFX_CMD_ID_UNLOAD_TA;
	cmd->cmd.cmd_unload_ta.session_id = ras_session_id;
}

static int psp_ras_unload(struct psp_context *psp)
{
	int ret;
	struct psp_gfx_cmd_resp *cmd;

	/*
	 * TODO: bypass the unloading in sriov for now
	 */
	if (amdgpu_sriov_vf(psp->adev))
		return 0;

	cmd = kzalloc(sizeof(struct psp_gfx_cmd_resp), GFP_KERNEL);
	if (!cmd)
		return -ENOMEM;

	psp_prep_ras_ta_unload_cmd_buf(cmd, psp->ras.session_id);

	ret = psp_cmd_submit_buf(psp, NULL, cmd,
			psp->fence_buf_mc_addr);

	kfree(cmd);

	return ret;
}

static void psp_prep_ras_ta_invoke_cmd_buf(struct psp_gfx_cmd_resp *cmd,
		uint32_t ta_cmd_id,
		uint32_t ras_session_id)
{
	cmd->cmd_id = GFX_CMD_ID_INVOKE_CMD;
	cmd->cmd.cmd_invoke_cmd.session_id = ras_session_id;
	cmd->cmd.cmd_invoke_cmd.ta_cmd_id = ta_cmd_id;
	/* Note: cmd_invoke_cmd.buf is not used for now */
}

int psp_ras_invoke(struct psp_context *psp, uint32_t ta_cmd_id)
{
	int ret;
	struct psp_gfx_cmd_resp *cmd;

	/*
	 * TODO: bypass the loading in sriov for now
	 */
	if (amdgpu_sriov_vf(psp->adev))
		return 0;

	cmd = kzalloc(sizeof(struct psp_gfx_cmd_resp), GFP_KERNEL);
	if (!cmd)
		return -ENOMEM;

	psp_prep_ras_ta_invoke_cmd_buf(cmd, ta_cmd_id,
			psp->ras.session_id);

	ret = psp_cmd_submit_buf(psp, NULL, cmd,
			psp->fence_buf_mc_addr);

	kfree(cmd);

	return ret;
}

int psp_ras_enable_features(struct psp_context *psp,
		union ta_ras_cmd_input *info, bool enable)
{
	struct ta_ras_shared_memory *ras_cmd;
	int ret;

	if (!psp->ras.ras_initialized)
		return -EINVAL;

	ras_cmd = (struct ta_ras_shared_memory *)psp->ras.ras_shared_buf;
	memset(ras_cmd, 0, sizeof(struct ta_ras_shared_memory));

	if (enable)
		ras_cmd->cmd_id = TA_RAS_COMMAND__ENABLE_FEATURES;
	else
		ras_cmd->cmd_id = TA_RAS_COMMAND__DISABLE_FEATURES;

	ras_cmd->ras_in_message = *info;

	ret = psp_ras_invoke(psp, ras_cmd->cmd_id);
	if (ret)
		return -EINVAL;

	return ras_cmd->ras_status;
}

static int psp_ras_terminate(struct psp_context *psp)
{
	int ret;

	/*
	 * TODO: bypass the terminate in sriov for now
	 */
	if (amdgpu_sriov_vf(psp->adev))
		return 0;

	if (!psp->ras.ras_initialized)
		return 0;

	ret = psp_ras_unload(psp);
	if (ret)
		return ret;

	psp->ras.ras_initialized = 0;

	/* free ras shared memory */
	amdgpu_bo_free_kernel(&psp->ras.ras_shared_bo,
			&psp->ras.ras_shared_mc_addr,
			&psp->ras.ras_shared_buf);

	return 0;
}

static int psp_ras_initialize(struct psp_context *psp)
{
	int ret;

	/*
	 * TODO: bypass the initialize in sriov for now
	 */
	if (amdgpu_sriov_vf(psp->adev))
		return 0;

	if (!psp->adev->psp.ta_ras_ucode_size ||
	    !psp->adev->psp.ta_ras_start_addr) {
		dev_warn(psp->adev->dev, "RAS: ras ta ucode is not available\n");
		return 0;
	}

	if (!psp->ras.ras_initialized) {
		ret = psp_ras_init_shared_buf(psp);
		if (ret)
			return ret;
	}

	ret = psp_ras_load(psp);
	if (ret)
		return ret;

	return 0;
}
// ras end

// HDCP start
static void psp_prep_hdcp_ta_load_cmd_buf(struct psp_gfx_cmd_resp *cmd,
					  uint64_t hdcp_ta_mc,
					  uint64_t hdcp_mc_shared,
					  uint32_t hdcp_ta_size,
					  uint32_t shared_size)
{
	cmd->cmd_id = GFX_CMD_ID_LOAD_TA;
	cmd->cmd.cmd_load_ta.app_phy_addr_lo = lower_32_bits(hdcp_ta_mc);
	cmd->cmd.cmd_load_ta.app_phy_addr_hi = upper_32_bits(hdcp_ta_mc);
	cmd->cmd.cmd_load_ta.app_len = hdcp_ta_size;

	cmd->cmd.cmd_load_ta.cmd_buf_phy_addr_lo =
		lower_32_bits(hdcp_mc_shared);
	cmd->cmd.cmd_load_ta.cmd_buf_phy_addr_hi =
		upper_32_bits(hdcp_mc_shared);
	cmd->cmd.cmd_load_ta.cmd_buf_len = shared_size;
}

static int psp_hdcp_init_shared_buf(struct psp_context *psp)
{
	int ret;

	/*
	 * Allocate 16k memory aligned to 4k from Frame Buffer (local
	 * physical) for hdcp ta <-> Driver
	 */
	ret = amdgpu_bo_create_kernel(psp->adev, PSP_HDCP_SHARED_MEM_SIZE,
				      PAGE_SIZE, AMDGPU_GEM_DOMAIN_VRAM,
				      &psp->hdcp_context.hdcp_shared_bo,
				      &psp->hdcp_context.hdcp_shared_mc_addr,
				      &psp->hdcp_context.hdcp_shared_buf);

	return ret;
}

static int psp_hdcp_load(struct psp_context *psp)
{
	int ret;
	struct psp_gfx_cmd_resp *cmd;

	/*
	 * TODO: bypass the loading in sriov for now
	 */
	if (amdgpu_sriov_vf(psp->adev))
		return 0;

	cmd = kzalloc(sizeof(struct psp_gfx_cmd_resp), GFP_KERNEL);
	if (!cmd)
		return -ENOMEM;

	memset(psp->fw_pri_buf, 0, PSP_1_MEG);
	memcpy(psp->fw_pri_buf, psp->ta_hdcp_start_addr,
	       psp->ta_hdcp_ucode_size);

	psp_prep_hdcp_ta_load_cmd_buf(cmd, psp->fw_pri_mc_addr,
				      psp->hdcp_context.hdcp_shared_mc_addr,
				      psp->ta_hdcp_ucode_size,
				      PSP_HDCP_SHARED_MEM_SIZE);

	ret = psp_cmd_submit_buf(psp, NULL, cmd, psp->fence_buf_mc_addr);

	if (!ret) {
		psp->hdcp_context.hdcp_initialized = 1;
		psp->hdcp_context.session_id = cmd->resp.session_id;
	}

	kfree(cmd);

	return ret;
}
static int psp_hdcp_initialize(struct psp_context *psp)
{
	int ret;

	/*
	 * TODO: bypass the initialize in sriov for now
	 */
	if (amdgpu_sriov_vf(psp->adev))
		return 0;

	if (!psp->adev->psp.ta_hdcp_ucode_size ||
	    !psp->adev->psp.ta_hdcp_start_addr) {
		dev_warn(psp->adev->dev, "HDCP: hdcp ta ucode is not available\n");
		return 0;
	}

	if (!psp->hdcp_context.hdcp_initialized) {
		ret = psp_hdcp_init_shared_buf(psp);
		if (ret)
			return ret;
	}

	ret = psp_hdcp_load(psp);
	if (ret)
		return ret;

	return 0;
}
static void psp_prep_hdcp_ta_unload_cmd_buf(struct psp_gfx_cmd_resp *cmd,
					    uint32_t hdcp_session_id)
{
	cmd->cmd_id = GFX_CMD_ID_UNLOAD_TA;
	cmd->cmd.cmd_unload_ta.session_id = hdcp_session_id;
}

static int psp_hdcp_unload(struct psp_context *psp)
{
	int ret;
	struct psp_gfx_cmd_resp *cmd;

	/*
	 * TODO: bypass the unloading in sriov for now
	 */
	if (amdgpu_sriov_vf(psp->adev))
		return 0;

	cmd = kzalloc(sizeof(struct psp_gfx_cmd_resp), GFP_KERNEL);
	if (!cmd)
		return -ENOMEM;

	psp_prep_hdcp_ta_unload_cmd_buf(cmd, psp->hdcp_context.session_id);

	ret = psp_cmd_submit_buf(psp, NULL, cmd, psp->fence_buf_mc_addr);

	kfree(cmd);

	return ret;
}

static void psp_prep_hdcp_ta_invoke_cmd_buf(struct psp_gfx_cmd_resp *cmd,
					    uint32_t ta_cmd_id,
					    uint32_t hdcp_session_id)
{
	cmd->cmd_id = GFX_CMD_ID_INVOKE_CMD;
	cmd->cmd.cmd_invoke_cmd.session_id = hdcp_session_id;
	cmd->cmd.cmd_invoke_cmd.ta_cmd_id = ta_cmd_id;
	/* Note: cmd_invoke_cmd.buf is not used for now */
}

int psp_hdcp_invoke(struct psp_context *psp, uint32_t ta_cmd_id)
{
	int ret;
	struct psp_gfx_cmd_resp *cmd;

	/*
	 * TODO: bypass the loading in sriov for now
	 */
	if (amdgpu_sriov_vf(psp->adev))
		return 0;

	cmd = kzalloc(sizeof(struct psp_gfx_cmd_resp), GFP_KERNEL);
	if (!cmd)
		return -ENOMEM;

	psp_prep_hdcp_ta_invoke_cmd_buf(cmd, ta_cmd_id,
					psp->hdcp_context.session_id);

	ret = psp_cmd_submit_buf(psp, NULL, cmd, psp->fence_buf_mc_addr);

	kfree(cmd);

	return ret;
}

static int psp_hdcp_terminate(struct psp_context *psp)
{
	int ret;

	/*
	 * TODO: bypass the terminate in sriov for now
	 */
	if (amdgpu_sriov_vf(psp->adev))
		return 0;

	if (!psp->hdcp_context.hdcp_initialized)
		return 0;

	ret = psp_hdcp_unload(psp);
	if (ret)
		return ret;

	psp->hdcp_context.hdcp_initialized = 0;

	/* free hdcp shared memory */
	amdgpu_bo_free_kernel(&psp->hdcp_context.hdcp_shared_bo,
			      &psp->hdcp_context.hdcp_shared_mc_addr,
			      &psp->hdcp_context.hdcp_shared_buf);

	return 0;
}
// HDCP end

// DTM start
static void psp_prep_dtm_ta_load_cmd_buf(struct psp_gfx_cmd_resp *cmd,
					 uint64_t dtm_ta_mc,
					 uint64_t dtm_mc_shared,
					 uint32_t dtm_ta_size,
					 uint32_t shared_size)
{
	cmd->cmd_id = GFX_CMD_ID_LOAD_TA;
	cmd->cmd.cmd_load_ta.app_phy_addr_lo = lower_32_bits(dtm_ta_mc);
	cmd->cmd.cmd_load_ta.app_phy_addr_hi = upper_32_bits(dtm_ta_mc);
	cmd->cmd.cmd_load_ta.app_len = dtm_ta_size;

	cmd->cmd.cmd_load_ta.cmd_buf_phy_addr_lo = lower_32_bits(dtm_mc_shared);
	cmd->cmd.cmd_load_ta.cmd_buf_phy_addr_hi = upper_32_bits(dtm_mc_shared);
	cmd->cmd.cmd_load_ta.cmd_buf_len = shared_size;
}

static int psp_dtm_init_shared_buf(struct psp_context *psp)
{
	int ret;

	/*
	 * Allocate 16k memory aligned to 4k from Frame Buffer (local
	 * physical) for dtm ta <-> Driver
	 */
	ret = amdgpu_bo_create_kernel(psp->adev, PSP_DTM_SHARED_MEM_SIZE,
				      PAGE_SIZE, AMDGPU_GEM_DOMAIN_VRAM,
				      &psp->dtm_context.dtm_shared_bo,
				      &psp->dtm_context.dtm_shared_mc_addr,
				      &psp->dtm_context.dtm_shared_buf);

	return ret;
}

static int psp_dtm_load(struct psp_context *psp)
{
	int ret;
	struct psp_gfx_cmd_resp *cmd;

	/*
	 * TODO: bypass the loading in sriov for now
	 */
	if (amdgpu_sriov_vf(psp->adev))
		return 0;

	cmd = kzalloc(sizeof(struct psp_gfx_cmd_resp), GFP_KERNEL);
	if (!cmd)
		return -ENOMEM;

	memset(psp->fw_pri_buf, 0, PSP_1_MEG);
	memcpy(psp->fw_pri_buf, psp->ta_dtm_start_addr, psp->ta_dtm_ucode_size);

	psp_prep_dtm_ta_load_cmd_buf(cmd, psp->fw_pri_mc_addr,
				     psp->dtm_context.dtm_shared_mc_addr,
				     psp->ta_dtm_ucode_size,
				     PSP_DTM_SHARED_MEM_SIZE);

	ret = psp_cmd_submit_buf(psp, NULL, cmd, psp->fence_buf_mc_addr);

	if (!ret) {
		psp->dtm_context.dtm_initialized = 1;
		psp->dtm_context.session_id = cmd->resp.session_id;
	}

	kfree(cmd);

	return ret;
}

static int psp_dtm_initialize(struct psp_context *psp)
{
	int ret;

	/*
	 * TODO: bypass the initialize in sriov for now
	 */
	if (amdgpu_sriov_vf(psp->adev))
		return 0;

	if (!psp->adev->psp.ta_dtm_ucode_size ||
	    !psp->adev->psp.ta_dtm_start_addr) {
		dev_warn(psp->adev->dev, "DTM: dtm ta ucode is not available\n");
		return 0;
	}

	if (!psp->dtm_context.dtm_initialized) {
		ret = psp_dtm_init_shared_buf(psp);
		if (ret)
			return ret;
	}

	ret = psp_dtm_load(psp);
	if (ret)
		return ret;

	return 0;
}

static void psp_prep_dtm_ta_invoke_cmd_buf(struct psp_gfx_cmd_resp *cmd,
					   uint32_t ta_cmd_id,
					   uint32_t dtm_session_id)
{
	cmd->cmd_id = GFX_CMD_ID_INVOKE_CMD;
	cmd->cmd.cmd_invoke_cmd.session_id = dtm_session_id;
	cmd->cmd.cmd_invoke_cmd.ta_cmd_id = ta_cmd_id;
	/* Note: cmd_invoke_cmd.buf is not used for now */
}

int psp_dtm_invoke(struct psp_context *psp, uint32_t ta_cmd_id)
{
	int ret;
	struct psp_gfx_cmd_resp *cmd;

	/*
	 * TODO: bypass the loading in sriov for now
	 */
	if (amdgpu_sriov_vf(psp->adev))
		return 0;

	cmd = kzalloc(sizeof(struct psp_gfx_cmd_resp), GFP_KERNEL);
	if (!cmd)
		return -ENOMEM;

	psp_prep_dtm_ta_invoke_cmd_buf(cmd, ta_cmd_id,
				       psp->dtm_context.session_id);

	ret = psp_cmd_submit_buf(psp, NULL, cmd, psp->fence_buf_mc_addr);

	kfree(cmd);

	return ret;
}

static int psp_dtm_terminate(struct psp_context *psp)
{
	int ret;

	/*
	 * TODO: bypass the terminate in sriov for now
	 */
	if (amdgpu_sriov_vf(psp->adev))
		return 0;

	if (!psp->dtm_context.dtm_initialized)
		return 0;

	ret = psp_hdcp_unload(psp);
	if (ret)
		return ret;

	psp->dtm_context.dtm_initialized = 0;

	/* free hdcp shared memory */
	amdgpu_bo_free_kernel(&psp->dtm_context.dtm_shared_bo,
			      &psp->dtm_context.dtm_shared_mc_addr,
			      &psp->dtm_context.dtm_shared_buf);

	return 0;
}
// DTM end

static int psp_hw_start(struct psp_context *psp)
{
	struct amdgpu_device *adev = psp->adev;
	int ret;

	if (!amdgpu_sriov_vf(adev) || !adev->in_gpu_reset) {
		if (psp->kdb_bin_size &&
		    (psp->funcs->bootloader_load_kdb != NULL)) {
			ret = psp_bootloader_load_kdb(psp);
			if (ret) {
				DRM_ERROR("PSP load kdb failed!\n");
				return ret;
			}
		}

		ret = psp_bootloader_load_sysdrv(psp);
		if (ret) {
			DRM_ERROR("PSP load sysdrv failed!\n");
			return ret;
		}

		ret = psp_bootloader_load_sos(psp);
		if (ret) {
			DRM_ERROR("PSP load sos failed!\n");
			return ret;
		}
	}

	ret = psp_ring_create(psp, PSP_RING_TYPE__KM);
	if (ret) {
		DRM_ERROR("PSP create ring failed!\n");
		return ret;
	}

	ret = psp_tmr_init(psp);
	if (ret) {
		DRM_ERROR("PSP tmr init failed!\n");
		return ret;
	}

	ret = psp_tmr_load(psp);
	if (ret) {
		DRM_ERROR("PSP load tmr failed!\n");
		return ret;
	}

	ret = psp_asd_init(psp);
	if (ret) {
		DRM_ERROR("PSP asd init failed!\n");
		return ret;
	}

	ret = psp_asd_load(psp);
	if (ret) {
		DRM_ERROR("PSP load asd failed!\n");
		return ret;
	}

	if (adev->gmc.xgmi.num_physical_nodes > 1) {
		ret = psp_xgmi_initialize(psp);
		/* Warning the XGMI seesion initialize failure
		 * Instead of stop driver initialization
		 */
		if (ret)
			dev_err(psp->adev->dev,
				"XGMI: Failed to initialize XGMI session\n");
	}

	if (psp->adev->psp.ta_fw) {
		ret = psp_ras_initialize(psp);
		if (ret)
			dev_err(psp->adev->dev,
					"RAS: Failed to initialize RAS\n");

		ret = psp_hdcp_initialize(psp);
		if (ret)
			dev_err(psp->adev->dev,
				"HDCP: Failed to initialize HDCP\n");

		ret = psp_dtm_initialize(psp);
		if (ret)
			dev_err(psp->adev->dev,
				"DTM: Failed to initialize DTM\n");
	}

	return 0;
}

static int psp_get_fw_type(struct amdgpu_firmware_info *ucode,
			   enum psp_gfx_fw_type *type)
{
	switch (ucode->ucode_id) {
	case AMDGPU_UCODE_ID_SDMA0:
		*type = GFX_FW_TYPE_SDMA0;
		break;
	case AMDGPU_UCODE_ID_SDMA1:
		*type = GFX_FW_TYPE_SDMA1;
		break;
	case AMDGPU_UCODE_ID_SDMA2:
		*type = GFX_FW_TYPE_SDMA2;
		break;
	case AMDGPU_UCODE_ID_SDMA3:
		*type = GFX_FW_TYPE_SDMA3;
		break;
	case AMDGPU_UCODE_ID_SDMA4:
		*type = GFX_FW_TYPE_SDMA4;
		break;
	case AMDGPU_UCODE_ID_SDMA5:
		*type = GFX_FW_TYPE_SDMA5;
		break;
	case AMDGPU_UCODE_ID_SDMA6:
		*type = GFX_FW_TYPE_SDMA6;
		break;
	case AMDGPU_UCODE_ID_SDMA7:
		*type = GFX_FW_TYPE_SDMA7;
		break;
	case AMDGPU_UCODE_ID_CP_CE:
		*type = GFX_FW_TYPE_CP_CE;
		break;
	case AMDGPU_UCODE_ID_CP_PFP:
		*type = GFX_FW_TYPE_CP_PFP;
		break;
	case AMDGPU_UCODE_ID_CP_ME:
		*type = GFX_FW_TYPE_CP_ME;
		break;
	case AMDGPU_UCODE_ID_CP_MEC1:
		*type = GFX_FW_TYPE_CP_MEC;
		break;
	case AMDGPU_UCODE_ID_CP_MEC1_JT:
		*type = GFX_FW_TYPE_CP_MEC_ME1;
		break;
	case AMDGPU_UCODE_ID_CP_MEC2:
		*type = GFX_FW_TYPE_CP_MEC;
		break;
	case AMDGPU_UCODE_ID_CP_MEC2_JT:
		*type = GFX_FW_TYPE_CP_MEC_ME2;
		break;
	case AMDGPU_UCODE_ID_RLC_G:
		*type = GFX_FW_TYPE_RLC_G;
		break;
	case AMDGPU_UCODE_ID_RLC_RESTORE_LIST_CNTL:
		*type = GFX_FW_TYPE_RLC_RESTORE_LIST_SRM_CNTL;
		break;
	case AMDGPU_UCODE_ID_RLC_RESTORE_LIST_GPM_MEM:
		*type = GFX_FW_TYPE_RLC_RESTORE_LIST_GPM_MEM;
		break;
	case AMDGPU_UCODE_ID_RLC_RESTORE_LIST_SRM_MEM:
		*type = GFX_FW_TYPE_RLC_RESTORE_LIST_SRM_MEM;
		break;
	case AMDGPU_UCODE_ID_SMC:
		*type = GFX_FW_TYPE_SMU;
		break;
	case AMDGPU_UCODE_ID_UVD:
		*type = GFX_FW_TYPE_UVD;
		break;
	case AMDGPU_UCODE_ID_UVD1:
		*type = GFX_FW_TYPE_UVD1;
		break;
	case AMDGPU_UCODE_ID_VCE:
		*type = GFX_FW_TYPE_VCE;
		break;
	case AMDGPU_UCODE_ID_VCN:
		*type = GFX_FW_TYPE_VCN;
		break;
	case AMDGPU_UCODE_ID_DMCU_ERAM:
		*type = GFX_FW_TYPE_DMCU_ERAM;
		break;
	case AMDGPU_UCODE_ID_DMCU_INTV:
		*type = GFX_FW_TYPE_DMCU_ISR;
		break;
	case AMDGPU_UCODE_ID_VCN0_RAM:
		*type = GFX_FW_TYPE_VCN0_RAM;
		break;
	case AMDGPU_UCODE_ID_VCN1_RAM:
		*type = GFX_FW_TYPE_VCN1_RAM;
		break;
	case AMDGPU_UCODE_ID_MAXIMUM:
	default:
		return -EINVAL;
	}

	return 0;
}

static void psp_print_fw_hdr(struct psp_context *psp,
			     struct amdgpu_firmware_info *ucode)
{
	struct amdgpu_device *adev = psp->adev;
	struct common_firmware_header *hdr;

	switch (ucode->ucode_id) {
	case AMDGPU_UCODE_ID_SDMA0:
	case AMDGPU_UCODE_ID_SDMA1:
	case AMDGPU_UCODE_ID_SDMA2:
	case AMDGPU_UCODE_ID_SDMA3:
	case AMDGPU_UCODE_ID_SDMA4:
	case AMDGPU_UCODE_ID_SDMA5:
	case AMDGPU_UCODE_ID_SDMA6:
	case AMDGPU_UCODE_ID_SDMA7:
		hdr = (struct common_firmware_header *)
			adev->sdma.instance[ucode->ucode_id - AMDGPU_UCODE_ID_SDMA0].fw->data;
		amdgpu_ucode_print_sdma_hdr(hdr);
		break;
	case AMDGPU_UCODE_ID_CP_CE:
		hdr = (struct common_firmware_header *)adev->gfx.ce_fw->data;
		amdgpu_ucode_print_gfx_hdr(hdr);
		break;
	case AMDGPU_UCODE_ID_CP_PFP:
		hdr = (struct common_firmware_header *)adev->gfx.pfp_fw->data;
		amdgpu_ucode_print_gfx_hdr(hdr);
		break;
	case AMDGPU_UCODE_ID_CP_ME:
		hdr = (struct common_firmware_header *)adev->gfx.me_fw->data;
		amdgpu_ucode_print_gfx_hdr(hdr);
		break;
	case AMDGPU_UCODE_ID_CP_MEC1:
		hdr = (struct common_firmware_header *)adev->gfx.mec_fw->data;
		amdgpu_ucode_print_gfx_hdr(hdr);
		break;
	case AMDGPU_UCODE_ID_RLC_G:
		hdr = (struct common_firmware_header *)adev->gfx.rlc_fw->data;
		amdgpu_ucode_print_rlc_hdr(hdr);
		break;
	case AMDGPU_UCODE_ID_SMC:
		hdr = (struct common_firmware_header *)adev->pm.fw->data;
		amdgpu_ucode_print_smc_hdr(hdr);
		break;
	default:
		break;
	}
}

static int psp_prep_load_ip_fw_cmd_buf(struct amdgpu_firmware_info *ucode,
				       struct psp_gfx_cmd_resp *cmd)
{
	int ret;
	uint64_t fw_mem_mc_addr = ucode->mc_addr;

	memset(cmd, 0, sizeof(struct psp_gfx_cmd_resp));

	cmd->cmd_id = GFX_CMD_ID_LOAD_IP_FW;
	cmd->cmd.cmd_load_ip_fw.fw_phy_addr_lo = lower_32_bits(fw_mem_mc_addr);
	cmd->cmd.cmd_load_ip_fw.fw_phy_addr_hi = upper_32_bits(fw_mem_mc_addr);
	cmd->cmd.cmd_load_ip_fw.fw_size = ucode->ucode_size;

	ret = psp_get_fw_type(ucode, &cmd->cmd.cmd_load_ip_fw.fw_type);
	if (ret)
		DRM_ERROR("Unknown firmware type\n");

	return ret;
}

static int psp_execute_np_fw_load(struct psp_context *psp,
			       struct amdgpu_firmware_info *ucode)
{
	int ret = 0;

	ret = psp_prep_load_ip_fw_cmd_buf(ucode, psp->cmd);
	if (ret)
		return ret;

	ret = psp_cmd_submit_buf(psp, ucode, psp->cmd,
				 psp->fence_buf_mc_addr);

	return ret;
}

static int psp_np_fw_load(struct psp_context *psp)
{
	int i, ret;
	struct amdgpu_firmware_info *ucode;
	struct amdgpu_device* adev = psp->adev;

	if (psp->autoload_supported) {
		ucode = &adev->firmware.ucode[AMDGPU_UCODE_ID_SMC];
		if (!ucode->fw)
			goto out;

		ret = psp_execute_np_fw_load(psp, ucode);
		if (ret)
			return ret;
	}

out:
	for (i = 0; i < adev->firmware.max_ucodes; i++) {
		ucode = &adev->firmware.ucode[i];
		if (!ucode->fw)
			continue;

		if (ucode->ucode_id == AMDGPU_UCODE_ID_SMC &&
		    (psp_smu_reload_quirk(psp) || psp->autoload_supported))
			continue;

		if (amdgpu_sriov_vf(adev) &&
		   (ucode->ucode_id == AMDGPU_UCODE_ID_SDMA0
		    || ucode->ucode_id == AMDGPU_UCODE_ID_SDMA1
		    || ucode->ucode_id == AMDGPU_UCODE_ID_SDMA2
		    || ucode->ucode_id == AMDGPU_UCODE_ID_SDMA3
		    || ucode->ucode_id == AMDGPU_UCODE_ID_SDMA4
		    || ucode->ucode_id == AMDGPU_UCODE_ID_SDMA5
		    || ucode->ucode_id == AMDGPU_UCODE_ID_SDMA6
		    || ucode->ucode_id == AMDGPU_UCODE_ID_SDMA7
                    || ucode->ucode_id == AMDGPU_UCODE_ID_RLC_G
	            || ucode->ucode_id == AMDGPU_UCODE_ID_RLC_RESTORE_LIST_CNTL
	            || ucode->ucode_id == AMDGPU_UCODE_ID_RLC_RESTORE_LIST_GPM_MEM
	            || ucode->ucode_id == AMDGPU_UCODE_ID_RLC_RESTORE_LIST_SRM_MEM))
			/*skip ucode loading in SRIOV VF */
			continue;

		if (psp->autoload_supported &&
		    (ucode->ucode_id == AMDGPU_UCODE_ID_CP_MEC1_JT ||
		     ucode->ucode_id == AMDGPU_UCODE_ID_CP_MEC2_JT))
			/* skip mec JT when autoload is enabled */
			continue;

		psp_print_fw_hdr(psp, ucode);

		ret = psp_execute_np_fw_load(psp, ucode);
		if (ret)
			return ret;

		/* Start rlc autoload after psp recieved all the gfx firmware */
		if (psp->autoload_supported && ucode->ucode_id == (amdgpu_sriov_vf(adev) ?
<<<<<<< HEAD
		    AMDGPU_UCODE_ID_CP_MEC2 : AMDGPU_UCODE_ID_RLC_RESTORE_LIST_SRM_MEM)) {
=======
		    AMDGPU_UCODE_ID_CP_MEC2 : AMDGPU_UCODE_ID_RLC_G)) {
>>>>>>> a7196caf
			ret = psp_rlc_autoload(psp);
			if (ret) {
				DRM_ERROR("Failed to start rlc autoload\n");
				return ret;
			}
		}
#if 0
		/* check if firmware loaded sucessfully */
		if (!amdgpu_psp_check_fw_loading_status(adev, i))
			return -EINVAL;
#endif
	}

	return 0;
}

static int psp_load_fw(struct amdgpu_device *adev)
{
	int ret;
	struct psp_context *psp = &adev->psp;

	if (amdgpu_sriov_vf(adev) && adev->in_gpu_reset) {
		psp_ring_stop(psp, PSP_RING_TYPE__KM); /* should not destroy ring, only stop */
		goto skip_memalloc;
	}

	psp->cmd = kzalloc(sizeof(struct psp_gfx_cmd_resp), GFP_KERNEL);
	if (!psp->cmd)
		return -ENOMEM;

	/* this fw pri bo is not used under SRIOV */
	if (!amdgpu_sriov_vf(psp->adev)) {
		ret = amdgpu_bo_create_kernel(adev, PSP_1_MEG, PSP_1_MEG,
					      AMDGPU_GEM_DOMAIN_GTT,
					      &psp->fw_pri_bo,
					      &psp->fw_pri_mc_addr,
					      &psp->fw_pri_buf);
		if (ret)
			goto failed;
	}

	ret = amdgpu_bo_create_kernel(adev, PSP_FENCE_BUFFER_SIZE, PAGE_SIZE,
					AMDGPU_GEM_DOMAIN_VRAM,
					&psp->fence_buf_bo,
					&psp->fence_buf_mc_addr,
					&psp->fence_buf);
	if (ret)
		goto failed;

	ret = amdgpu_bo_create_kernel(adev, PSP_CMD_BUFFER_SIZE, PAGE_SIZE,
				      AMDGPU_GEM_DOMAIN_VRAM,
				      &psp->cmd_buf_bo, &psp->cmd_buf_mc_addr,
				      (void **)&psp->cmd_buf_mem);
	if (ret)
		goto failed;

	memset(psp->fence_buf, 0, PSP_FENCE_BUFFER_SIZE);

	ret = psp_ring_init(psp, PSP_RING_TYPE__KM);
	if (ret) {
		DRM_ERROR("PSP ring init failed!\n");
		goto failed;
	}

skip_memalloc:
	ret = psp_hw_start(psp);
	if (ret)
		goto failed;

	ret = psp_np_fw_load(psp);
	if (ret)
		goto failed;

	return 0;

failed:
	/*
	 * all cleanup jobs (xgmi terminate, ras terminate,
	 * ring destroy, cmd/fence/fw buffers destory,
	 * psp->cmd destory) are delayed to psp_hw_fini
	 */
	return ret;
}

static int psp_hw_init(void *handle)
{
	int ret;
	struct amdgpu_device *adev = (struct amdgpu_device *)handle;

	mutex_lock(&adev->firmware.mutex);
	/*
	 * This sequence is just used on hw_init only once, no need on
	 * resume.
	 */
	ret = amdgpu_ucode_init_bo(adev);
	if (ret)
		goto failed;

	ret = psp_load_fw(adev);
	if (ret) {
		DRM_ERROR("PSP firmware loading failed\n");
		goto failed;
	}

	mutex_unlock(&adev->firmware.mutex);
	return 0;

failed:
	adev->firmware.load_type = AMDGPU_FW_LOAD_DIRECT;
	mutex_unlock(&adev->firmware.mutex);
	return -EINVAL;
}

static int psp_hw_fini(void *handle)
{
	struct amdgpu_device *adev = (struct amdgpu_device *)handle;
	struct psp_context *psp = &adev->psp;
	void *tmr_buf;
	void **pptr;

	if (adev->gmc.xgmi.num_physical_nodes > 1 &&
	    psp->xgmi_context.initialized == 1)
                psp_xgmi_terminate(psp);

	if (psp->adev->psp.ta_fw) {
		psp_ras_terminate(psp);
		psp_dtm_terminate(psp);
		psp_hdcp_terminate(psp);
	}

	psp_ring_destroy(psp, PSP_RING_TYPE__KM);

	pptr = amdgpu_sriov_vf(psp->adev) ? &tmr_buf : NULL;
	amdgpu_bo_free_kernel(&psp->tmr_bo, &psp->tmr_mc_addr, pptr);
	amdgpu_bo_free_kernel(&psp->fw_pri_bo,
			      &psp->fw_pri_mc_addr, &psp->fw_pri_buf);
	amdgpu_bo_free_kernel(&psp->fence_buf_bo,
			      &psp->fence_buf_mc_addr, &psp->fence_buf);
	amdgpu_bo_free_kernel(&psp->asd_shared_bo, &psp->asd_shared_mc_addr,
			      &psp->asd_shared_buf);
	amdgpu_bo_free_kernel(&psp->cmd_buf_bo, &psp->cmd_buf_mc_addr,
			      (void **)&psp->cmd_buf_mem);

	kfree(psp->cmd);
	psp->cmd = NULL;

	return 0;
}

static int psp_suspend(void *handle)
{
	int ret;
	struct amdgpu_device *adev = (struct amdgpu_device *)handle;
	struct psp_context *psp = &adev->psp;

	if (adev->gmc.xgmi.num_physical_nodes > 1 &&
	    psp->xgmi_context.initialized == 1) {
		ret = psp_xgmi_terminate(psp);
		if (ret) {
			DRM_ERROR("Failed to terminate xgmi ta\n");
			return ret;
		}
	}

	if (psp->adev->psp.ta_fw) {
		ret = psp_ras_terminate(psp);
		if (ret) {
			DRM_ERROR("Failed to terminate ras ta\n");
			return ret;
		}
		ret = psp_hdcp_terminate(psp);
		if (ret) {
			DRM_ERROR("Failed to terminate hdcp ta\n");
			return ret;
		}
		ret = psp_dtm_terminate(psp);
		if (ret) {
			DRM_ERROR("Failed to terminate dtm ta\n");
			return ret;
		}
	}

	ret = psp_ring_stop(psp, PSP_RING_TYPE__KM);
	if (ret) {
		DRM_ERROR("PSP ring stop failed\n");
		return ret;
	}

	return 0;
}

static int psp_resume(void *handle)
{
	int ret;
	struct amdgpu_device *adev = (struct amdgpu_device *)handle;
	struct psp_context *psp = &adev->psp;

	DRM_INFO("PSP is resuming...\n");

	ret = psp_mem_training(psp, PSP_MEM_TRAIN_RESUME);
	if (ret) {
		DRM_ERROR("Failed to process memory training!\n");
		return ret;
	}

	mutex_lock(&adev->firmware.mutex);

	ret = psp_hw_start(psp);
	if (ret)
		goto failed;

	ret = psp_np_fw_load(psp);
	if (ret)
		goto failed;

	mutex_unlock(&adev->firmware.mutex);

	return 0;

failed:
	DRM_ERROR("PSP resume failed\n");
	mutex_unlock(&adev->firmware.mutex);
	return ret;
}

int psp_gpu_reset(struct amdgpu_device *adev)
{
	int ret;

	if (adev->firmware.load_type != AMDGPU_FW_LOAD_PSP)
		return 0;

	mutex_lock(&adev->psp.mutex);
	ret = psp_mode1_reset(&adev->psp);
	mutex_unlock(&adev->psp.mutex);

	return ret;
}

int psp_rlc_autoload_start(struct psp_context *psp)
{
	int ret;
	struct psp_gfx_cmd_resp *cmd;

	cmd = kzalloc(sizeof(struct psp_gfx_cmd_resp), GFP_KERNEL);
	if (!cmd)
		return -ENOMEM;

	cmd->cmd_id = GFX_CMD_ID_AUTOLOAD_RLC;

	ret = psp_cmd_submit_buf(psp, NULL, cmd,
				 psp->fence_buf_mc_addr);
	kfree(cmd);
	return ret;
}

int psp_update_vcn_sram(struct amdgpu_device *adev, int inst_idx,
			uint64_t cmd_gpu_addr, int cmd_size)
{
	struct amdgpu_firmware_info ucode = {0};

	ucode.ucode_id = inst_idx ? AMDGPU_UCODE_ID_VCN1_RAM :
		AMDGPU_UCODE_ID_VCN0_RAM;
	ucode.mc_addr = cmd_gpu_addr;
	ucode.ucode_size = cmd_size;

	return psp_execute_np_fw_load(&adev->psp, &ucode);
}

static bool psp_check_fw_loading_status(struct amdgpu_device *adev,
					enum AMDGPU_UCODE_ID ucode_type)
{
	struct amdgpu_firmware_info *ucode = NULL;

	if (!adev->firmware.fw_size)
		return false;

	ucode = &adev->firmware.ucode[ucode_type];
	if (!ucode->fw || !ucode->ucode_size)
		return false;

	return psp_compare_sram_data(&adev->psp, ucode, ucode_type);
}

static int psp_set_clockgating_state(void *handle,
				     enum amd_clockgating_state state)
{
	return 0;
}

static int psp_set_powergating_state(void *handle,
				     enum amd_powergating_state state)
{
	return 0;
}

const struct amd_ip_funcs psp_ip_funcs = {
	.name = "psp",
	.early_init = psp_early_init,
	.late_init = NULL,
	.sw_init = psp_sw_init,
	.sw_fini = psp_sw_fini,
	.hw_init = psp_hw_init,
	.hw_fini = psp_hw_fini,
	.suspend = psp_suspend,
	.resume = psp_resume,
	.is_idle = NULL,
	.check_soft_reset = NULL,
	.wait_for_idle = NULL,
	.soft_reset = NULL,
	.set_clockgating_state = psp_set_clockgating_state,
	.set_powergating_state = psp_set_powergating_state,
};

static const struct amdgpu_psp_funcs psp_funcs = {
	.check_fw_loading_status = psp_check_fw_loading_status,
};

static void psp_set_funcs(struct amdgpu_device *adev)
{
	if (NULL == adev->firmware.funcs)
		adev->firmware.funcs = &psp_funcs;
}

const struct amdgpu_ip_block_version psp_v3_1_ip_block =
{
	.type = AMD_IP_BLOCK_TYPE_PSP,
	.major = 3,
	.minor = 1,
	.rev = 0,
	.funcs = &psp_ip_funcs,
};

const struct amdgpu_ip_block_version psp_v10_0_ip_block =
{
	.type = AMD_IP_BLOCK_TYPE_PSP,
	.major = 10,
	.minor = 0,
	.rev = 0,
	.funcs = &psp_ip_funcs,
};

const struct amdgpu_ip_block_version psp_v11_0_ip_block =
{
	.type = AMD_IP_BLOCK_TYPE_PSP,
	.major = 11,
	.minor = 0,
	.rev = 0,
	.funcs = &psp_ip_funcs,
};

const struct amdgpu_ip_block_version psp_v12_0_ip_block =
{
	.type = AMD_IP_BLOCK_TYPE_PSP,
	.major = 12,
	.minor = 0,
	.rev = 0,
	.funcs = &psp_ip_funcs,
};<|MERGE_RESOLUTION|>--- conflicted
+++ resolved
@@ -1488,11 +1488,7 @@
 
 		/* Start rlc autoload after psp recieved all the gfx firmware */
 		if (psp->autoload_supported && ucode->ucode_id == (amdgpu_sriov_vf(adev) ?
-<<<<<<< HEAD
-		    AMDGPU_UCODE_ID_CP_MEC2 : AMDGPU_UCODE_ID_RLC_RESTORE_LIST_SRM_MEM)) {
-=======
 		    AMDGPU_UCODE_ID_CP_MEC2 : AMDGPU_UCODE_ID_RLC_G)) {
->>>>>>> a7196caf
 			ret = psp_rlc_autoload(psp);
 			if (ret) {
 				DRM_ERROR("Failed to start rlc autoload\n");
