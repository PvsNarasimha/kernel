--- conflicted
+++ resolved
@@ -383,99 +383,6 @@
 	.llseek = default_llseek,
 };
 
-<<<<<<< HEAD
-void ath_debug_stat_rc(struct ath_softc *sc, int final_rate)
-{
-	struct ath_rc_stats *stats;
-
-	stats = &sc->debug.stats.rcstats[final_rate];
-	stats->success++;
-}
-
-void ath_debug_stat_retries(struct ath_softc *sc, int rix,
-			    int xretries, int retries, u8 per)
-{
-	struct ath_rc_stats *stats = &sc->debug.stats.rcstats[rix];
-
-	stats->xretries += xretries;
-	stats->retries += retries;
-	stats->per = per;
-}
-
-static ssize_t read_file_rcstat(struct file *file, char __user *user_buf,
-				size_t count, loff_t *ppos)
-{
-	struct ath_softc *sc = file->private_data;
-	char *buf;
-	unsigned int len = 0, max;
-	int i = 0;
-	ssize_t retval;
-
-	if (sc->cur_rate_table == NULL)
-		return 0;
-
-	max = 80 + sc->cur_rate_table->rate_cnt * 1024 + 1;
-	buf = kmalloc(max, GFP_KERNEL);
-	if (buf == NULL)
-		return -ENOMEM;
-
-	len += sprintf(buf, "%6s %6s %6s "
-		       "%10s %10s %10s %10s\n",
-		       "HT", "MCS", "Rate",
-		       "Success", "Retries", "XRetries", "PER");
-
-	for (i = 0; i < sc->cur_rate_table->rate_cnt; i++) {
-		u32 ratekbps = sc->cur_rate_table->info[i].ratekbps;
-		struct ath_rc_stats *stats = &sc->debug.stats.rcstats[i];
-		char mcs[5];
-		char htmode[5];
-		int used_mcs = 0, used_htmode = 0;
-
-		if (WLAN_RC_PHY_HT(sc->cur_rate_table->info[i].phy)) {
-			used_mcs = snprintf(mcs, 5, "%d",
-				sc->cur_rate_table->info[i].ratecode);
-
-			if (WLAN_RC_PHY_40(sc->cur_rate_table->info[i].phy))
-				used_htmode = snprintf(htmode, 5, "HT40");
-			else if (WLAN_RC_PHY_20(sc->cur_rate_table->info[i].phy))
-				used_htmode = snprintf(htmode, 5, "HT20");
-			else
-				used_htmode = snprintf(htmode, 5, "????");
-		}
-
-		mcs[used_mcs] = '\0';
-		htmode[used_htmode] = '\0';
-
-		len += snprintf(buf + len, max - len,
-			"%6s %6s %3u.%d: "
-			"%10u %10u %10u %10u\n",
-			htmode,
-			mcs,
-			ratekbps / 1000,
-			(ratekbps % 1000) / 100,
-			stats->success,
-			stats->retries,
-			stats->xretries,
-			stats->per);
-	}
-
-	if (len > max)
-		len = max;
-
-	retval = simple_read_from_buffer(user_buf, count, ppos, buf, len);
-	kfree(buf);
-	return retval;
-}
-
-static const struct file_operations fops_rcstat = {
-	.read = read_file_rcstat,
-	.open = ath9k_debugfs_open,
-	.owner = THIS_MODULE,
-	.llseek = default_llseek,
-};
-
-=======
->>>>>>> ec37a48d
 static const char * ath_wiphy_state_str(enum ath_wiphy_state state)
 {
 	switch (state) {
