// SPDX-License-Identifier: ISC
/* Copyright (C) 2020 MediaTek Inc. */

#include <linux/firmware.h>
#include <linux/fs.h>
#include "mt7921.h"
#include "mt7921_trace.h"
#include "mcu.h"
#include "mac.h"

struct mt7921_patch_hdr {
	char build_date[16];
	char platform[4];
	__be32 hw_sw_ver;
	__be32 patch_ver;
	__be16 checksum;
	u16 reserved;
	struct {
		__be32 patch_ver;
		__be32 subsys;
		__be32 feature;
		__be32 n_region;
		__be32 crc;
		u32 reserved[11];
	} desc;
} __packed;

struct mt7921_patch_sec {
	__be32 type;
	__be32 offs;
	__be32 size;
	union {
		__be32 spec[13];
		struct {
			__be32 addr;
			__be32 len;
			__be32 sec_key_idx;
			__be32 align_len;
			u32 reserved[9];
		} info;
	};
} __packed;

struct mt7921_fw_trailer {
	u8 chip_id;
	u8 eco_code;
	u8 n_region;
	u8 format_ver;
	u8 format_flag;
	u8 reserved[2];
	char fw_ver[10];
	char build_date[15];
	u32 crc;
} __packed;

struct mt7921_fw_region {
	__le32 decomp_crc;
	__le32 decomp_len;
	__le32 decomp_blk_sz;
	u8 reserved[4];
	__le32 addr;
	__le32 len;
	u8 feature_set;
	u8 reserved1[15];
} __packed;

#define MT_STA_BFER			BIT(0)
#define MT_STA_BFEE			BIT(1)

#define FW_FEATURE_SET_ENCRYPT		BIT(0)
#define FW_FEATURE_SET_KEY_IDX		GENMASK(2, 1)
#define FW_FEATURE_ENCRY_MODE		BIT(4)
#define FW_FEATURE_OVERRIDE_ADDR	BIT(5)

#define DL_MODE_ENCRYPT			BIT(0)
#define DL_MODE_KEY_IDX			GENMASK(2, 1)
#define DL_MODE_RESET_SEC_IV		BIT(3)
#define DL_MODE_WORKING_PDA_CR4		BIT(4)
#define DL_CONFIG_ENCRY_MODE_SEL	BIT(6)
#define DL_MODE_NEED_RSP		BIT(31)

#define FW_START_OVERRIDE		BIT(0)
#define FW_START_WORKING_PDA_CR4	BIT(2)

#define PATCH_SEC_NOT_SUPPORT		GENMASK(31, 0)
#define PATCH_SEC_TYPE_MASK		GENMASK(15, 0)
#define PATCH_SEC_TYPE_INFO		0x2

#define PATCH_SEC_ENC_TYPE_MASK		GENMASK(31, 24)
#define PATCH_SEC_ENC_TYPE_PLAIN		0x00
#define PATCH_SEC_ENC_TYPE_AES			0x01
#define PATCH_SEC_ENC_TYPE_SCRAMBLE		0x02
#define PATCH_SEC_ENC_SCRAMBLE_INFO_MASK	GENMASK(15, 0)
#define PATCH_SEC_ENC_AES_KEY_MASK		GENMASK(7, 0)

#define to_wcid_lo(id)			FIELD_GET(GENMASK(7, 0), (u16)id)
#define to_wcid_hi(id)			FIELD_GET(GENMASK(9, 8), (u16)id)

static enum mcu_cipher_type
mt7921_mcu_get_cipher(int cipher)
{
	switch (cipher) {
	case WLAN_CIPHER_SUITE_WEP40:
		return MCU_CIPHER_WEP40;
	case WLAN_CIPHER_SUITE_WEP104:
		return MCU_CIPHER_WEP104;
	case WLAN_CIPHER_SUITE_TKIP:
		return MCU_CIPHER_TKIP;
	case WLAN_CIPHER_SUITE_AES_CMAC:
		return MCU_CIPHER_BIP_CMAC_128;
	case WLAN_CIPHER_SUITE_CCMP:
		return MCU_CIPHER_AES_CCMP;
	case WLAN_CIPHER_SUITE_CCMP_256:
		return MCU_CIPHER_CCMP_256;
	case WLAN_CIPHER_SUITE_GCMP:
		return MCU_CIPHER_GCMP;
	case WLAN_CIPHER_SUITE_GCMP_256:
		return MCU_CIPHER_GCMP_256;
	case WLAN_CIPHER_SUITE_SMS4:
		return MCU_CIPHER_WAPI;
	default:
		return MCU_CIPHER_NONE;
	}
}

static u8 mt7921_mcu_chan_bw(struct cfg80211_chan_def *chandef)
{
	static const u8 width_to_bw[] = {
		[NL80211_CHAN_WIDTH_40] = CMD_CBW_40MHZ,
		[NL80211_CHAN_WIDTH_80] = CMD_CBW_80MHZ,
		[NL80211_CHAN_WIDTH_80P80] = CMD_CBW_8080MHZ,
		[NL80211_CHAN_WIDTH_160] = CMD_CBW_160MHZ,
		[NL80211_CHAN_WIDTH_5] = CMD_CBW_5MHZ,
		[NL80211_CHAN_WIDTH_10] = CMD_CBW_10MHZ,
		[NL80211_CHAN_WIDTH_20] = CMD_CBW_20MHZ,
		[NL80211_CHAN_WIDTH_20_NOHT] = CMD_CBW_20MHZ,
	};

	if (chandef->width >= ARRAY_SIZE(width_to_bw))
		return 0;

	return width_to_bw[chandef->width];
}

static int
mt7921_mcu_parse_eeprom(struct mt76_dev *dev, struct sk_buff *skb)
{
	struct mt7921_mcu_eeprom_info *res;
	u8 *buf;

	if (!skb)
		return -EINVAL;

	skb_pull(skb, sizeof(struct mt7921_mcu_rxd));

	res = (struct mt7921_mcu_eeprom_info *)skb->data;
	buf = dev->eeprom.data + le32_to_cpu(res->addr);
	memcpy(buf, res->data, 16);

	return 0;
}

int mt7921_mcu_parse_response(struct mt76_dev *mdev, int cmd,
			      struct sk_buff *skb, int seq)
{
	struct mt7921_mcu_rxd *rxd;
	int mcu_cmd = cmd & MCU_CMD_MASK;
	int ret = 0;

	if (!skb) {
		dev_err(mdev->dev, "Message %08x (seq %d) timeout\n",
			cmd, seq);
		mt7921_reset(mdev);

		return -ETIMEDOUT;
	}

	rxd = (struct mt7921_mcu_rxd *)skb->data;
	if (seq != rxd->seq)
		return -EAGAIN;

	switch (cmd) {
	case MCU_CMD_PATCH_SEM_CONTROL:
		skb_pull(skb, sizeof(*rxd) - 4);
		ret = *skb->data;
		break;
	case MCU_EXT_CMD_GET_TEMP:
		skb_pull(skb, sizeof(*rxd) + 4);
		ret = le32_to_cpu(*(__le32 *)skb->data);
		break;
	case MCU_EXT_CMD_EFUSE_ACCESS:
		ret = mt7921_mcu_parse_eeprom(mdev, skb);
		break;
	case MCU_UNI_CMD_DEV_INFO_UPDATE:
	case MCU_UNI_CMD_BSS_INFO_UPDATE:
	case MCU_UNI_CMD_STA_REC_UPDATE:
	case MCU_UNI_CMD_HIF_CTRL:
	case MCU_UNI_CMD_OFFLOAD:
	case MCU_UNI_CMD_SUSPEND: {
		struct mt7921_mcu_uni_event *event;

		skb_pull(skb, sizeof(*rxd));
		event = (struct mt7921_mcu_uni_event *)skb->data;
		ret = le32_to_cpu(event->status);
		/* skip invalid event */
		if (mcu_cmd != event->cid)
			ret = -EAGAIN;
		break;
	}
	case MCU_CMD_REG_READ: {
		struct mt7921_mcu_reg_event *event;

		skb_pull(skb, sizeof(*rxd));
		event = (struct mt7921_mcu_reg_event *)skb->data;
		ret = (int)le32_to_cpu(event->val);
		break;
	}
	default:
		skb_pull(skb, sizeof(struct mt7921_mcu_rxd));
		break;
	}

	return ret;
}
EXPORT_SYMBOL_GPL(mt7921_mcu_parse_response);

int mt7921_mcu_fill_message(struct mt76_dev *mdev, struct sk_buff *skb,
			    int cmd, int *wait_seq)
{
	struct mt7921_dev *dev = container_of(mdev, struct mt7921_dev, mt76);
	int txd_len, mcu_cmd = cmd & MCU_CMD_MASK;
	struct mt7921_uni_txd *uni_txd;
	struct mt7921_mcu_txd *mcu_txd;
	__le32 *txd;
	u32 val;
	u8 seq;

	switch (cmd) {
	case MCU_UNI_CMD_HIF_CTRL:
	case MCU_UNI_CMD_SUSPEND:
	case MCU_UNI_CMD_OFFLOAD:
		mdev->mcu.timeout = HZ / 3;
		break;
	default:
		mdev->mcu.timeout = 3 * HZ;
		break;
	}

	seq = ++dev->mt76.mcu.msg_seq & 0xf;
	if (!seq)
		seq = ++dev->mt76.mcu.msg_seq & 0xf;

	if (cmd == MCU_CMD_FW_SCATTER)
		goto exit;

	txd_len = cmd & MCU_UNI_PREFIX ? sizeof(*uni_txd) : sizeof(*mcu_txd);
	txd = (__le32 *)skb_push(skb, txd_len);

	val = FIELD_PREP(MT_TXD0_TX_BYTES, skb->len) |
	      FIELD_PREP(MT_TXD0_PKT_FMT, MT_TX_TYPE_CMD) |
	      FIELD_PREP(MT_TXD0_Q_IDX, MT_TX_MCU_PORT_RX_Q0);
	txd[0] = cpu_to_le32(val);

	val = MT_TXD1_LONG_FORMAT |
	      FIELD_PREP(MT_TXD1_HDR_FORMAT, MT_HDR_FORMAT_CMD);
	txd[1] = cpu_to_le32(val);

	if (cmd & MCU_UNI_PREFIX) {
		uni_txd = (struct mt7921_uni_txd *)txd;
		uni_txd->len = cpu_to_le16(skb->len - sizeof(uni_txd->txd));
		uni_txd->option = MCU_CMD_UNI_EXT_ACK;
		uni_txd->cid = cpu_to_le16(mcu_cmd);
		uni_txd->s2d_index = MCU_S2D_H2N;
		uni_txd->pkt_type = MCU_PKT_ID;
		uni_txd->seq = seq;

		goto exit;
	}

	mcu_txd = (struct mt7921_mcu_txd *)txd;
	mcu_txd->len = cpu_to_le16(skb->len - sizeof(mcu_txd->txd));
	mcu_txd->pq_id = cpu_to_le16(MCU_PQ_ID(MT_TX_PORT_IDX_MCU,
					       MT_TX_MCU_PORT_RX_Q0));
	mcu_txd->pkt_type = MCU_PKT_ID;
	mcu_txd->seq = seq;

	switch (cmd & ~MCU_CMD_MASK) {
	case MCU_FW_PREFIX:
		mcu_txd->set_query = MCU_Q_NA;
		mcu_txd->cid = mcu_cmd;
		break;
	case MCU_CE_PREFIX:
		if (cmd & MCU_QUERY_MASK)
			mcu_txd->set_query = MCU_Q_QUERY;
		else
			mcu_txd->set_query = MCU_Q_SET;
		mcu_txd->cid = mcu_cmd;
		break;
	default:
		mcu_txd->cid = MCU_CMD_EXT_CID;
		if (cmd & MCU_QUERY_PREFIX || cmd == MCU_EXT_CMD_EFUSE_ACCESS)
			mcu_txd->set_query = MCU_Q_QUERY;
		else
			mcu_txd->set_query = MCU_Q_SET;
		mcu_txd->ext_cid = mcu_cmd;
		mcu_txd->ext_cid_ack = 1;
		break;
	}

	mcu_txd->s2d_index = MCU_S2D_H2N;
	WARN_ON(cmd == MCU_EXT_CMD_EFUSE_ACCESS &&
		mcu_txd->set_query != MCU_Q_QUERY);

exit:
	if (wait_seq)
		*wait_seq = seq;

	return 0;
}
EXPORT_SYMBOL_GPL(mt7921_mcu_fill_message);

static void
mt7921_mcu_scan_event(struct mt7921_dev *dev, struct sk_buff *skb)
{
	struct mt76_phy *mphy = &dev->mt76.phy;
	struct mt7921_phy *phy = (struct mt7921_phy *)mphy->priv;

	spin_lock_bh(&dev->mt76.lock);
	__skb_queue_tail(&phy->scan_event_list, skb);
	spin_unlock_bh(&dev->mt76.lock);

	ieee80211_queue_delayed_work(mphy->hw, &phy->scan_work,
				     MT7921_HW_SCAN_TIMEOUT);
}

static void
<<<<<<< HEAD
mt7921_mcu_scan_event(struct mt7921_dev *dev, struct sk_buff *skb)
{
	struct mt76_phy *mphy = &dev->mt76.phy;
	struct mt7921_phy *phy = (struct mt7921_phy *)mphy->priv;

	spin_lock_bh(&dev->mt76.lock);
	__skb_queue_tail(&phy->scan_event_list, skb);
	spin_unlock_bh(&dev->mt76.lock);

	ieee80211_queue_delayed_work(mphy->hw, &phy->scan_work,
				     MT7921_HW_SCAN_TIMEOUT);
}

static void
mt7921_mcu_connection_loss_iter(void *priv, u8 *mac,
				struct ieee80211_vif *vif)
{
	struct mt76_vif *mvif = (struct mt76_vif *)vif->drv_priv;
	struct mt76_connac_beacon_loss_event *event = priv;

	if (mvif->idx != event->bss_idx)
		return;

	if (!(vif->driver_flags & IEEE80211_VIF_BEACON_FILTER))
		return;

	ieee80211_connection_loss(vif);
}

static void
=======
mt7921_mcu_connection_loss_iter(void *priv, u8 *mac,
				struct ieee80211_vif *vif)
{
	struct mt76_vif *mvif = (struct mt76_vif *)vif->drv_priv;
	struct mt76_connac_beacon_loss_event *event = priv;

	if (mvif->idx != event->bss_idx)
		return;

	if (!(vif->driver_flags & IEEE80211_VIF_BEACON_FILTER))
		return;

	ieee80211_connection_loss(vif);
}

static void
>>>>>>> df0cc57e
mt7921_mcu_connection_loss_event(struct mt7921_dev *dev, struct sk_buff *skb)
{
	struct mt76_connac_beacon_loss_event *event;
	struct mt76_phy *mphy = &dev->mt76.phy;

	skb_pull(skb, sizeof(struct mt7921_mcu_rxd));
	event = (struct mt76_connac_beacon_loss_event *)skb->data;

	ieee80211_iterate_active_interfaces_atomic(mphy->hw,
					IEEE80211_IFACE_ITER_RESUME_ALL,
					mt7921_mcu_connection_loss_iter, event);
}

static void
mt7921_mcu_bss_event(struct mt7921_dev *dev, struct sk_buff *skb)
{
	struct mt76_phy *mphy = &dev->mt76.phy;
	struct mt76_connac_mcu_bss_event *event;

	skb_pull(skb, sizeof(struct mt7921_mcu_rxd));
	event = (struct mt76_connac_mcu_bss_event *)skb->data;
	if (event->is_absent)
		ieee80211_stop_queues(mphy->hw);
	else
		ieee80211_wake_queues(mphy->hw);
}

static void
mt7921_mcu_debug_msg_event(struct mt7921_dev *dev, struct sk_buff *skb)
{
	struct mt7921_debug_msg {
		__le16 id;
		u8 type;
		u8 flag;
		__le32 value;
		__le16 len;
		u8 content[512];
	} __packed * msg;

	skb_pull(skb, sizeof(struct mt7921_mcu_rxd));
	msg = (struct mt7921_debug_msg *)skb->data;

	if (msg->type == 3) { /* fw log */
		u16 len = min_t(u16, le16_to_cpu(msg->len), 512);
		int i;

		for (i = 0 ; i < len; i++) {
			if (!msg->content[i])
				msg->content[i] = ' ';
		}
		wiphy_info(mt76_hw(dev)->wiphy, "%.*s", len, msg->content);
	}
}

static void
mt7921_mcu_low_power_event(struct mt7921_dev *dev, struct sk_buff *skb)
{
	struct mt7921_mcu_lp_event {
		u8 state;
		u8 reserved[3];
	} __packed * event;

	skb_pull(skb, sizeof(struct mt7921_mcu_rxd));
	event = (struct mt7921_mcu_lp_event *)skb->data;

	trace_lp_event(dev, event->state);
}

static void
mt7921_mcu_tx_done_event(struct mt7921_dev *dev, struct sk_buff *skb)
{
	struct mt7921_mcu_tx_done_event *event;
	struct mt7921_sta *msta;
	struct mt7921_phy *mphy = &dev->phy;
	struct mt7921_mcu_peer_cap peer;
	struct ieee80211_sta *sta;
	LIST_HEAD(list);

	skb_pull(skb, sizeof(struct mt7921_mcu_rxd));
	event = (struct mt7921_mcu_tx_done_event *)skb->data;

	spin_lock_bh(&dev->sta_poll_lock);
	list_splice_init(&mphy->stats_list, &list);

	while (!list_empty(&list)) {
		msta = list_first_entry(&list, struct mt7921_sta, stats_list);
		list_del_init(&msta->stats_list);

		if (msta->wcid.idx != event->wlan_idx)
			continue;

		spin_unlock_bh(&dev->sta_poll_lock);

		sta = wcid_to_sta(&msta->wcid);

		/* peer config based on IEEE SPEC */
		memset(&peer, 0x0, sizeof(peer));
		peer.bw = event->bw;
		peer.g2 = !!(sta->ht_cap.cap & IEEE80211_HT_CAP_SGI_20);
		peer.g4 = !!(sta->ht_cap.cap & IEEE80211_HT_CAP_SGI_40);
		peer.g8 = !!(sta->vht_cap.cap & IEEE80211_VHT_CAP_SHORT_GI_80);
		peer.g16 = !!(sta->vht_cap.cap & IEEE80211_VHT_CAP_SHORT_GI_160);
		mt7921_mcu_tx_rate_parse(mphy->mt76, &peer,
					 &msta->stats.tx_rate, event->tx_rate);

		spin_lock_bh(&dev->sta_poll_lock);
		break;
	}
	spin_unlock_bh(&dev->sta_poll_lock);
}

static void
mt7921_mcu_rx_unsolicited_event(struct mt7921_dev *dev, struct sk_buff *skb)
{
	struct mt7921_mcu_rxd *rxd = (struct mt7921_mcu_rxd *)skb->data;

	switch (rxd->eid) {
	case MCU_EVENT_BSS_BEACON_LOSS:
		mt7921_mcu_connection_loss_event(dev, skb);
		break;
	case MCU_EVENT_SCHED_SCAN_DONE:
	case MCU_EVENT_SCAN_DONE:
		mt7921_mcu_scan_event(dev, skb);
		return;
	case MCU_EVENT_BSS_ABSENCE:
		mt7921_mcu_bss_event(dev, skb);
		break;
	case MCU_EVENT_DBG_MSG:
		mt7921_mcu_debug_msg_event(dev, skb);
		break;
	case MCU_EVENT_COREDUMP:
		dev->fw_assert = true;
		mt76_connac_mcu_coredump_event(&dev->mt76, skb,
					       &dev->coredump);
		return;
	case MCU_EVENT_LP_INFO:
		mt7921_mcu_low_power_event(dev, skb);
		break;
	case MCU_EVENT_TX_DONE:
		mt7921_mcu_tx_done_event(dev, skb);
		break;
	default:
		break;
	}
	dev_kfree_skb(skb);
}

void mt7921_mcu_rx_event(struct mt7921_dev *dev, struct sk_buff *skb)
{
	struct mt7921_mcu_rxd *rxd;

	if (skb_linearize(skb))
		return;

	rxd = (struct mt7921_mcu_rxd *)skb->data;

	if (rxd->eid == 0x6) {
		mt76_mcu_rx_event(&dev->mt76, skb);
		return;
	}

	if (rxd->ext_eid == MCU_EXT_EVENT_RATE_REPORT ||
	    rxd->eid == MCU_EVENT_BSS_BEACON_LOSS ||
	    rxd->eid == MCU_EVENT_SCHED_SCAN_DONE ||
	    rxd->eid == MCU_EVENT_BSS_ABSENCE ||
	    rxd->eid == MCU_EVENT_SCAN_DONE ||
	    rxd->eid == MCU_EVENT_TX_DONE ||
	    rxd->eid == MCU_EVENT_DBG_MSG ||
	    rxd->eid == MCU_EVENT_COREDUMP ||
	    rxd->eid == MCU_EVENT_LP_INFO ||
	    !rxd->seq)
		mt7921_mcu_rx_unsolicited_event(dev, skb);
	else
		mt76_mcu_rx_event(&dev->mt76, skb);
}

/** starec & wtbl **/
static int
mt7921_mcu_sta_key_tlv(struct mt7921_sta *msta, struct sk_buff *skb,
		       struct ieee80211_key_conf *key, enum set_key_cmd cmd)
{
	struct mt7921_sta_key_conf *bip = &msta->bip;
	struct sta_rec_sec *sec;
	struct tlv *tlv;
	u32 len = sizeof(*sec);

	tlv = mt76_connac_mcu_add_tlv(skb, STA_REC_KEY_V2, sizeof(*sec));

	sec = (struct sta_rec_sec *)tlv;
	sec->add = cmd;

	if (cmd == SET_KEY) {
		struct sec_key *sec_key;
		u8 cipher;

		cipher = mt7921_mcu_get_cipher(key->cipher);
		if (cipher == MCU_CIPHER_NONE)
			return -EOPNOTSUPP;

		sec_key = &sec->key[0];
		sec_key->cipher_len = sizeof(*sec_key);

		if (cipher == MCU_CIPHER_BIP_CMAC_128) {
			sec_key->cipher_id = MCU_CIPHER_AES_CCMP;
			sec_key->key_id = bip->keyidx;
			sec_key->key_len = 16;
			memcpy(sec_key->key, bip->key, 16);

			sec_key = &sec->key[1];
			sec_key->cipher_id = MCU_CIPHER_BIP_CMAC_128;
			sec_key->cipher_len = sizeof(*sec_key);
			sec_key->key_len = 16;
			memcpy(sec_key->key, key->key, 16);

			sec->n_cipher = 2;
		} else {
			sec_key->cipher_id = cipher;
			sec_key->key_id = key->keyidx;
			sec_key->key_len = key->keylen;
			memcpy(sec_key->key, key->key, key->keylen);

			if (cipher == MCU_CIPHER_TKIP) {
				/* Rx/Tx MIC keys are swapped */
				memcpy(sec_key->key + 16, key->key + 24, 8);
				memcpy(sec_key->key + 24, key->key + 16, 8);
			}

			/* store key_conf for BIP batch update */
			if (cipher == MCU_CIPHER_AES_CCMP) {
				memcpy(bip->key, key->key, key->keylen);
				bip->keyidx = key->keyidx;
			}

			len -= sizeof(*sec_key);
			sec->n_cipher = 1;
		}
	} else {
		len -= sizeof(sec->key);
		sec->n_cipher = 0;
	}
	sec->len = cpu_to_le16(len);

	return 0;
}

int mt7921_mcu_add_key(struct mt7921_dev *dev, struct ieee80211_vif *vif,
		       struct mt7921_sta *msta, struct ieee80211_key_conf *key,
		       enum set_key_cmd cmd)
{
	struct mt7921_vif *mvif = (struct mt7921_vif *)vif->drv_priv;
	struct sk_buff *skb;
	int ret;

	skb = mt76_connac_mcu_alloc_sta_req(&dev->mt76, &mvif->mt76,
					    &msta->wcid);
	if (IS_ERR(skb))
		return PTR_ERR(skb);

	ret = mt7921_mcu_sta_key_tlv(msta, skb, key, cmd);
	if (ret)
		return ret;

	return mt76_mcu_skb_send_msg(&dev->mt76, skb,
				     MCU_UNI_CMD_STA_REC_UPDATE, true);
}

int mt7921_mcu_uni_tx_ba(struct mt7921_dev *dev,
			 struct ieee80211_ampdu_params *params,
			 bool enable)
{
	struct mt7921_sta *msta = (struct mt7921_sta *)params->sta->drv_priv;

	if (enable && !params->amsdu)
		msta->wcid.amsdu = false;

	return mt76_connac_mcu_sta_ba(&dev->mt76, &msta->vif->mt76, params,
				      enable, true);
}

int mt7921_mcu_uni_rx_ba(struct mt7921_dev *dev,
			 struct ieee80211_ampdu_params *params,
			 bool enable)
{
	struct mt7921_sta *msta = (struct mt7921_sta *)params->sta->drv_priv;

	return mt76_connac_mcu_sta_ba(&dev->mt76, &msta->vif->mt76, params,
				      enable, false);
}

int mt7921_mcu_restart(struct mt76_dev *dev)
{
	struct {
		u8 power_mode;
		u8 rsv[3];
	} req = {
		.power_mode = 1,
	};

	return mt76_mcu_send_msg(dev, MCU_CMD_NIC_POWER_CTRL, &req,
				 sizeof(req), false);
}
EXPORT_SYMBOL_GPL(mt7921_mcu_restart);

static u32 mt7921_get_data_mode(struct mt7921_dev *dev, u32 info)
{
	u32 mode = DL_MODE_NEED_RSP;

	if (info == PATCH_SEC_NOT_SUPPORT)
		return mode;

	switch (FIELD_GET(PATCH_SEC_ENC_TYPE_MASK, info)) {
	case PATCH_SEC_ENC_TYPE_PLAIN:
		break;
	case PATCH_SEC_ENC_TYPE_AES:
		mode |= DL_MODE_ENCRYPT;
		mode |= FIELD_PREP(DL_MODE_KEY_IDX,
				(info & PATCH_SEC_ENC_AES_KEY_MASK)) & DL_MODE_KEY_IDX;
		mode |= DL_MODE_RESET_SEC_IV;
		break;
	case PATCH_SEC_ENC_TYPE_SCRAMBLE:
		mode |= DL_MODE_ENCRYPT;
		mode |= DL_CONFIG_ENCRY_MODE_SEL;
		mode |= DL_MODE_RESET_SEC_IV;
		break;
	default:
		dev_err(dev->mt76.dev, "Encryption type not support!\n");
	}

	return mode;
}

static char *mt7921_patch_name(struct mt7921_dev *dev)
{
	char *ret;

	if (is_mt7922(&dev->mt76))
		ret = MT7922_ROM_PATCH;
	else
		ret = MT7921_ROM_PATCH;

	return ret;
}

static int mt7921_load_patch(struct mt7921_dev *dev)
{
	const struct mt7921_patch_hdr *hdr;
	const struct firmware *fw = NULL;
	int i, ret, sem, max_len;

	max_len = mt76_is_sdio(&dev->mt76) ? 2048 : 4096;

	sem = mt76_connac_mcu_patch_sem_ctrl(&dev->mt76, true);
	switch (sem) {
	case PATCH_IS_DL:
		return 0;
	case PATCH_NOT_DL_SEM_SUCCESS:
		break;
	default:
		dev_err(dev->mt76.dev, "Failed to get patch semaphore\n");
		return -EAGAIN;
	}

	ret = request_firmware(&fw, mt7921_patch_name(dev), dev->mt76.dev);
	if (ret)
		goto out;

	if (!fw || !fw->data || fw->size < sizeof(*hdr)) {
		dev_err(dev->mt76.dev, "Invalid firmware\n");
		ret = -EINVAL;
		goto out;
	}

	hdr = (const struct mt7921_patch_hdr *)(fw->data);

	dev_info(dev->mt76.dev, "HW/SW Version: 0x%x, Build Time: %.16s\n",
		 be32_to_cpu(hdr->hw_sw_ver), hdr->build_date);

	for (i = 0; i < be32_to_cpu(hdr->desc.n_region); i++) {
		struct mt7921_patch_sec *sec;
		const u8 *dl;
		u32 len, addr, mode;
		u32 sec_info = 0;

		sec = (struct mt7921_patch_sec *)(fw->data + sizeof(*hdr) +
						  i * sizeof(*sec));
		if ((be32_to_cpu(sec->type) & PATCH_SEC_TYPE_MASK) !=
		    PATCH_SEC_TYPE_INFO) {
			ret = -EINVAL;
			goto out;
		}

		addr = be32_to_cpu(sec->info.addr);
		len = be32_to_cpu(sec->info.len);
		dl = fw->data + be32_to_cpu(sec->offs);
		sec_info = be32_to_cpu(sec->info.sec_key_idx);
		mode = mt7921_get_data_mode(dev, sec_info);

		ret = mt76_connac_mcu_init_download(&dev->mt76, addr, len,
						    mode);
		if (ret) {
			dev_err(dev->mt76.dev, "Download request failed\n");
			goto out;
		}

		ret = __mt76_mcu_send_firmware(&dev->mt76, MCU_CMD_FW_SCATTER,
					       dl, len, max_len);
		if (ret) {
			dev_err(dev->mt76.dev, "Failed to send patch\n");
			goto out;
		}
	}

	ret = mt76_connac_mcu_start_patch(&dev->mt76);
	if (ret)
		dev_err(dev->mt76.dev, "Failed to start patch\n");

out:
	sem = mt76_connac_mcu_patch_sem_ctrl(&dev->mt76, false);
	switch (sem) {
	case PATCH_REL_SEM_SUCCESS:
		break;
	default:
		ret = -EAGAIN;
		dev_err(dev->mt76.dev, "Failed to release patch semaphore\n");
		break;
	}
	release_firmware(fw);

	return ret;
}

static u32 mt7921_mcu_gen_dl_mode(u8 feature_set, bool is_wa)
{
	u32 ret = 0;

	ret |= (feature_set & FW_FEATURE_SET_ENCRYPT) ?
	       (DL_MODE_ENCRYPT | DL_MODE_RESET_SEC_IV) : 0;
	ret |= (feature_set & FW_FEATURE_ENCRY_MODE) ?
	       DL_CONFIG_ENCRY_MODE_SEL : 0;
	ret |= FIELD_PREP(DL_MODE_KEY_IDX,
			  FIELD_GET(FW_FEATURE_SET_KEY_IDX, feature_set));
	ret |= DL_MODE_NEED_RSP;
	ret |= is_wa ? DL_MODE_WORKING_PDA_CR4 : 0;

	return ret;
}

static int
mt7921_mcu_send_ram_firmware(struct mt7921_dev *dev,
			     const struct mt7921_fw_trailer *hdr,
			     const u8 *data, bool is_wa)
{
	int i, offset = 0, max_len;
	u32 override = 0, option = 0;

	max_len = mt76_is_sdio(&dev->mt76) ? 2048 : 4096;

	for (i = 0; i < hdr->n_region; i++) {
		const struct mt7921_fw_region *region;
		int err;
		u32 len, addr, mode;

		region = (const struct mt7921_fw_region *)((const u8 *)hdr -
			 (hdr->n_region - i) * sizeof(*region));
		mode = mt7921_mcu_gen_dl_mode(region->feature_set, is_wa);
		len = le32_to_cpu(region->len);
		addr = le32_to_cpu(region->addr);

		if (region->feature_set & FW_FEATURE_OVERRIDE_ADDR)
			override = addr;

		err = mt76_connac_mcu_init_download(&dev->mt76, addr, len,
						    mode);
		if (err) {
			dev_err(dev->mt76.dev, "Download request failed\n");
			return err;
		}

		err = __mt76_mcu_send_firmware(&dev->mt76, MCU_CMD_FW_SCATTER,
					       data + offset, len, max_len);
		if (err) {
			dev_err(dev->mt76.dev, "Failed to send firmware.\n");
			return err;
		}

		offset += len;
	}

	if (override)
		option |= FW_START_OVERRIDE;

	if (is_wa)
		option |= FW_START_WORKING_PDA_CR4;

	return mt76_connac_mcu_start_firmware(&dev->mt76, override, option);
}

static char *mt7921_ram_name(struct mt7921_dev *dev)
{
	char *ret;

	if (is_mt7922(&dev->mt76))
		ret = MT7922_FIRMWARE_WM;
	else
		ret = MT7921_FIRMWARE_WM;

	return ret;
}

static int mt7921_load_ram(struct mt7921_dev *dev)
{
	const struct mt7921_fw_trailer *hdr;
	const struct firmware *fw;
	int ret;

	ret = request_firmware(&fw, mt7921_ram_name(dev), dev->mt76.dev);
	if (ret)
		return ret;

	if (!fw || !fw->data || fw->size < sizeof(*hdr)) {
		dev_err(dev->mt76.dev, "Invalid firmware\n");
		ret = -EINVAL;
		goto out;
	}

	hdr = (const struct mt7921_fw_trailer *)(fw->data + fw->size -
					sizeof(*hdr));

	dev_info(dev->mt76.dev, "WM Firmware Version: %.10s, Build Time: %.15s\n",
		 hdr->fw_ver, hdr->build_date);

	ret = mt7921_mcu_send_ram_firmware(dev, hdr, fw->data, false);
	if (ret) {
		dev_err(dev->mt76.dev, "Failed to start WM firmware\n");
		goto out;
	}

	snprintf(dev->mt76.hw->wiphy->fw_version,
		 sizeof(dev->mt76.hw->wiphy->fw_version),
		 "%.10s-%.15s", hdr->fw_ver, hdr->build_date);

out:
	release_firmware(fw);

	return ret;
}

static int mt7921_load_firmware(struct mt7921_dev *dev)
{
	int ret;

	ret = mt76_get_field(dev, MT_CONN_ON_MISC, MT_TOP_MISC2_FW_N9_RDY);
	if (ret && mt76_is_mmio(&dev->mt76)) {
		dev_dbg(dev->mt76.dev, "Firmware is already download\n");
		goto fw_loaded;
	}

	ret = mt7921_load_patch(dev);
	if (ret)
		return ret;

	ret = mt7921_load_ram(dev);
	if (ret)
		return ret;

	if (!mt76_poll_msec(dev, MT_CONN_ON_MISC, MT_TOP_MISC2_FW_N9_RDY,
			    MT_TOP_MISC2_FW_N9_RDY, 1500)) {
		dev_err(dev->mt76.dev, "Timeout for initializing firmware\n");

		return -EIO;
	}

fw_loaded:
<<<<<<< HEAD
	mt76_queue_tx_cleanup(dev, dev->mt76.q_mcu[MT_MCUQ_FWDL], false);
=======
>>>>>>> df0cc57e

#ifdef CONFIG_PM
	dev->mt76.hw->wiphy->wowlan = &mt76_connac_wowlan_support;
#endif /* CONFIG_PM */

	dev_err(dev->mt76.dev, "Firmware init done\n");

	return 0;
}

int mt7921_mcu_fw_log_2_host(struct mt7921_dev *dev, u8 ctrl)
{
	struct {
		u8 ctrl_val;
		u8 pad[3];
	} data = {
		.ctrl_val = ctrl
	};

	return mt76_mcu_send_msg(&dev->mt76, MCU_CMD_FWLOG_2_HOST, &data,
				 sizeof(data), false);
}

int mt7921_run_firmware(struct mt7921_dev *dev)
{
	int err;

	err = mt7921_load_firmware(dev);
	if (err)
		return err;

	err = mt76_connac_mcu_get_nic_capability(&dev->mphy);
	if (err)
		return err;

	set_bit(MT76_STATE_MCU_RUNNING, &dev->mphy.state);
<<<<<<< HEAD
	mt7921_mcu_fw_log_2_host(dev, 1);

	return mt76_connac_mcu_get_nic_capability(&dev->mphy);
}

int mt7921_mcu_init(struct mt7921_dev *dev)
{
	static const struct mt76_mcu_ops mt7921_mcu_ops = {
		.headroom = sizeof(struct mt7921_mcu_txd),
		.mcu_skb_send_msg = mt7921_mcu_send_message,
		.mcu_parse_response = mt7921_mcu_parse_response,
		.mcu_restart = mt7921_mcu_restart,
	};

	dev->mt76.mcu_ops = &mt7921_mcu_ops;

	return mt7921_run_firmware(dev);
=======
	return mt7921_mcu_fw_log_2_host(dev, 1);
>>>>>>> df0cc57e
}
EXPORT_SYMBOL_GPL(mt7921_run_firmware);

void mt7921_mcu_exit(struct mt7921_dev *dev)
{
	skb_queue_purge(&dev->mt76.mcu.res_q);
}
EXPORT_SYMBOL_GPL(mt7921_mcu_exit);

int mt7921_mcu_set_tx(struct mt7921_dev *dev, struct ieee80211_vif *vif)
{
#define WMM_AIFS_SET		BIT(0)
#define WMM_CW_MIN_SET		BIT(1)
#define WMM_CW_MAX_SET		BIT(2)
#define WMM_TXOP_SET		BIT(3)
#define WMM_PARAM_SET		GENMASK(3, 0)
#define TX_CMD_MODE		1
	struct edca {
		u8 queue;
		u8 set;
		u8 aifs;
		u8 cw_min;
		__le16 cw_max;
		__le16 txop;
	};
	struct mt7921_mcu_tx {
		u8 total;
		u8 action;
		u8 valid;
		u8 mode;

		struct edca edca[IEEE80211_NUM_ACS];
	} __packed req = {
		.valid = true,
		.mode = TX_CMD_MODE,
		.total = IEEE80211_NUM_ACS,
	};
	struct mt7921_vif *mvif = (struct mt7921_vif *)vif->drv_priv;
	struct mu_edca {
		u8 cw_min;
		u8 cw_max;
		u8 aifsn;
		u8 acm;
		u8 timer;
		u8 padding[3];
	};
	struct mt7921_mcu_mu_tx {
		u8 ver;
		u8 pad0;
		__le16 len;
		u8 bss_idx;
		u8 qos;
		u8 wmm_idx;
		u8 pad1;
		struct mu_edca edca[IEEE80211_NUM_ACS];
		u8 pad3[32];
	} __packed req_mu = {
		.bss_idx = mvif->mt76.idx,
		.qos = vif->bss_conf.qos,
		.wmm_idx = mvif->mt76.wmm_idx,
	};
	int ac, ret;

	for (ac = 0; ac < IEEE80211_NUM_ACS; ac++) {
		struct ieee80211_tx_queue_params *q = &mvif->queue_params[ac];
		struct edca *e = &req.edca[ac];

		e->set = WMM_PARAM_SET;
		e->queue = ac + mvif->mt76.wmm_idx * MT7921_MAX_WMM_SETS;
		e->aifs = q->aifs;
		e->txop = cpu_to_le16(q->txop);

		if (q->cw_min)
			e->cw_min = fls(q->cw_min);
		else
			e->cw_min = 5;

		if (q->cw_max)
			e->cw_max = cpu_to_le16(fls(q->cw_max));
		else
			e->cw_max = cpu_to_le16(10);
	}

	ret = mt76_mcu_send_msg(&dev->mt76, MCU_EXT_CMD_EDCA_UPDATE, &req,
				sizeof(req), true);
	if (ret)
		return ret;

	if (!vif->bss_conf.he_support)
		return 0;

	for (ac = 0; ac < IEEE80211_NUM_ACS; ac++) {
		struct ieee80211_he_mu_edca_param_ac_rec *q;
		struct mu_edca *e;
		int to_aci[] = {1, 0, 2, 3};

		if (!mvif->queue_params[ac].mu_edca)
			break;

		q = &mvif->queue_params[ac].mu_edca_param_rec;
		e = &(req_mu.edca[to_aci[ac]]);

		e->cw_min = q->ecw_min_max & 0xf;
		e->cw_max = (q->ecw_min_max & 0xf0) >> 4;
		e->aifsn = q->aifsn;
		e->timer = q->mu_edca_timer;
	}

	return mt76_mcu_send_msg(&dev->mt76, MCU_CMD_SET_MU_EDCA_PARMS, &req_mu,
				 sizeof(req_mu), false);
}

int mt7921_mcu_set_chan_info(struct mt7921_phy *phy, int cmd)
{
	struct mt7921_dev *dev = phy->dev;
	struct cfg80211_chan_def *chandef = &phy->mt76->chandef;
	int freq1 = chandef->center_freq1;
	struct {
		u8 control_ch;
		u8 center_ch;
		u8 bw;
		u8 tx_streams_num;
		u8 rx_streams;	/* mask or num */
		u8 switch_reason;
		u8 band_idx;
		u8 center_ch2;	/* for 80+80 only */
		__le16 cac_case;
		u8 channel_band;
		u8 rsv0;
		__le32 outband_freq;
		u8 txpower_drop;
		u8 ap_bw;
		u8 ap_center_ch;
		u8 rsv1[57];
	} __packed req = {
		.control_ch = chandef->chan->hw_value,
		.center_ch = ieee80211_frequency_to_channel(freq1),
		.bw = mt7921_mcu_chan_bw(chandef),
		.tx_streams_num = hweight8(phy->mt76->antenna_mask),
		.rx_streams = phy->mt76->antenna_mask,
		.band_idx = phy != &dev->phy,
	};

	if (chandef->chan->band == NL80211_BAND_6GHZ)
		req.channel_band = 2;
	else
		req.channel_band = chandef->chan->band;

	if (dev->mt76.hw->conf.flags & IEEE80211_CONF_OFFCHANNEL)
		req.switch_reason = CH_SWITCH_SCAN_BYPASS_DPD;
	else if ((chandef->chan->flags & IEEE80211_CHAN_RADAR) &&
		 chandef->chan->dfs_state != NL80211_DFS_AVAILABLE)
		req.switch_reason = CH_SWITCH_DFS;
	else
		req.switch_reason = CH_SWITCH_NORMAL;

	if (cmd == MCU_EXT_CMD_CHANNEL_SWITCH)
		req.rx_streams = hweight8(req.rx_streams);

	if (chandef->width == NL80211_CHAN_WIDTH_80P80) {
		int freq2 = chandef->center_freq2;

		req.center_ch2 = ieee80211_frequency_to_channel(freq2);
	}

	return mt76_mcu_send_msg(&dev->mt76, cmd, &req, sizeof(req), true);
}

int mt7921_mcu_set_eeprom(struct mt7921_dev *dev)
{
	struct req_hdr {
		u8 buffer_mode;
		u8 format;
		__le16 len;
	} __packed req = {
		.buffer_mode = EE_MODE_EFUSE,
		.format = EE_FORMAT_WHOLE,
	};

	return mt76_mcu_send_msg(&dev->mt76, MCU_EXT_CMD_EFUSE_BUFFER_MODE,
				 &req, sizeof(req), true);
}
EXPORT_SYMBOL_GPL(mt7921_mcu_set_eeprom);

int mt7921_mcu_get_eeprom(struct mt7921_dev *dev, u32 offset)
{
	struct mt7921_mcu_eeprom_info req = {
		.addr = cpu_to_le32(round_down(offset, 16)),
	};
	struct mt7921_mcu_eeprom_info *res;
	struct sk_buff *skb;
	int ret;
	u8 *buf;

	ret = mt76_mcu_send_and_get_msg(&dev->mt76, MCU_EXT_CMD_EFUSE_ACCESS, &req,
					sizeof(req), true, &skb);
	if (ret)
		return ret;

	res = (struct mt7921_mcu_eeprom_info *)skb->data;
	buf = dev->mt76.eeprom.data + le32_to_cpu(res->addr);
	memcpy(buf, res->data, 16);
	dev_kfree_skb(skb);

	return 0;
}

int mt7921_mcu_uni_bss_ps(struct mt7921_dev *dev, struct ieee80211_vif *vif)
{
	struct mt7921_vif *mvif = (struct mt7921_vif *)vif->drv_priv;
	struct {
		struct {
			u8 bss_idx;
			u8 pad[3];
		} __packed hdr;
		struct ps_tlv {
			__le16 tag;
			__le16 len;
			u8 ps_state; /* 0: device awake
				      * 1: static power save
				      * 2: dynamic power saving
				      * 3: enter TWT power saving
				      * 4: leave TWT power saving
				      */
			u8 pad[3];
		} __packed ps;
	} __packed ps_req = {
		.hdr = {
			.bss_idx = mvif->mt76.idx,
		},
		.ps = {
			.tag = cpu_to_le16(UNI_BSS_INFO_PS),
			.len = cpu_to_le16(sizeof(struct ps_tlv)),
			.ps_state = vif->bss_conf.ps ? 2 : 0,
		},
	};

	if (vif->type != NL80211_IFTYPE_STATION)
		return -EOPNOTSUPP;

	return mt76_mcu_send_msg(&dev->mt76, MCU_UNI_CMD_BSS_INFO_UPDATE,
				 &ps_req, sizeof(ps_req), true);
}

static int
mt7921_mcu_uni_bss_bcnft(struct mt7921_dev *dev, struct ieee80211_vif *vif,
			 bool enable)
{
	struct mt7921_vif *mvif = (struct mt7921_vif *)vif->drv_priv;
	struct {
		struct {
			u8 bss_idx;
			u8 pad[3];
		} __packed hdr;
		struct bcnft_tlv {
			__le16 tag;
			__le16 len;
			__le16 bcn_interval;
			u8 dtim_period;
			u8 pad;
		} __packed bcnft;
	} __packed bcnft_req = {
		.hdr = {
			.bss_idx = mvif->mt76.idx,
		},
		.bcnft = {
			.tag = cpu_to_le16(UNI_BSS_INFO_BCNFT),
			.len = cpu_to_le16(sizeof(struct bcnft_tlv)),
			.bcn_interval = cpu_to_le16(vif->bss_conf.beacon_int),
			.dtim_period = vif->bss_conf.dtim_period,
		},
	};

	if (vif->type != NL80211_IFTYPE_STATION)
		return 0;

	return mt76_mcu_send_msg(&dev->mt76, MCU_UNI_CMD_BSS_INFO_UPDATE,
				 &bcnft_req, sizeof(bcnft_req), true);
}

static int
mt7921_mcu_set_bss_pm(struct mt7921_dev *dev, struct ieee80211_vif *vif,
		      bool enable)
{
	struct mt7921_vif *mvif = (struct mt7921_vif *)vif->drv_priv;
	struct {
		u8 bss_idx;
		u8 dtim_period;
		__le16 aid;
		__le16 bcn_interval;
		__le16 atim_window;
		u8 uapsd;
		u8 bmc_delivered_ac;
		u8 bmc_triggered_ac;
		u8 pad;
	} req = {
		.bss_idx = mvif->mt76.idx,
		.aid = cpu_to_le16(vif->bss_conf.aid),
		.dtim_period = vif->bss_conf.dtim_period,
		.bcn_interval = cpu_to_le16(vif->bss_conf.beacon_int),
	};
	struct {
		u8 bss_idx;
		u8 pad[3];
	} req_hdr = {
		.bss_idx = mvif->mt76.idx,
	};
	int err;

	if (vif->type != NL80211_IFTYPE_STATION)
		return 0;

	err = mt76_mcu_send_msg(&dev->mt76, MCU_CMD_SET_BSS_ABORT, &req_hdr,
				sizeof(req_hdr), false);
	if (err < 0 || !enable)
		return err;

	return mt76_mcu_send_msg(&dev->mt76, MCU_CMD_SET_BSS_CONNECTED, &req,
				 sizeof(req), false);
}

int mt7921_mcu_sta_update(struct mt7921_dev *dev, struct ieee80211_sta *sta,
			  struct ieee80211_vif *vif, bool enable,
			  enum mt76_sta_info_state state)
{
	struct mt7921_vif *mvif = (struct mt7921_vif *)vif->drv_priv;
	int rssi = -ewma_rssi_read(&mvif->rssi);
	struct mt76_sta_cmd_info info = {
		.sta = sta,
		.vif = vif,
		.enable = enable,
		.cmd = MCU_UNI_CMD_STA_REC_UPDATE,
		.state = state,
		.offload_fw = true,
		.rcpi = to_rcpi(rssi),
	};
	struct mt7921_sta *msta;

	msta = sta ? (struct mt7921_sta *)sta->drv_priv : NULL;
	info.wcid = msta ? &msta->wcid : &mvif->sta.wcid;
	info.newly = msta ? state != MT76_STA_INFO_STATE_ASSOC : true;

	return mt76_connac_mcu_sta_cmd(&dev->mphy, &info);
}

int __mt7921_mcu_drv_pmctrl(struct mt7921_dev *dev)
{
	struct mt76_phy *mphy = &dev->mt76.phy;
	struct mt76_connac_pm *pm = &dev->pm;
	int err = 0;

<<<<<<< HEAD
	for (i = 0; i < MT7921_DRV_OWN_RETRY_COUNT; i++) {
		mt76_wr(dev, MT_CONN_ON_LPCTL, PCIE_LPCR_HOST_CLR_OWN);
		if (mt76_poll_msec(dev, MT_CONN_ON_LPCTL,
				   PCIE_LPCR_HOST_OWN_SYNC, 0, 50))
			break;
	}

	if (i == MT7921_DRV_OWN_RETRY_COUNT) {
		dev_err(dev->mt76.dev, "driver own failed\n");
		err = -EIO;
		goto out;
	}

	mt7921_wpdma_reinit_cond(dev);
	clear_bit(MT76_STATE_PM, &mphy->state);

	pm->stats.last_wake_event = jiffies;
	pm->stats.doze_time += pm->stats.last_wake_event -
			       pm->stats.last_doze_event;
=======
	mutex_lock(&pm->mutex);

	if (!test_bit(MT76_STATE_PM, &mphy->state))
		goto out;

	err = __mt7921_mcu_drv_pmctrl(dev);
>>>>>>> df0cc57e
out:
	return err;
}

int mt7921_mcu_drv_pmctrl(struct mt7921_dev *dev)
{
	struct mt76_phy *mphy = &dev->mt76.phy;
	struct mt76_connac_pm *pm = &dev->pm;
	int err = 0;

	mutex_lock(&pm->mutex);

	if (!test_bit(MT76_STATE_PM, &mphy->state))
		goto out;

	err = __mt7921_mcu_drv_pmctrl(dev);
out:
	mutex_unlock(&pm->mutex);

	if (err)
		mt7921_reset(&dev->mt76);

	return err;
}
EXPORT_SYMBOL_GPL(mt7921_mcu_drv_pmctrl);

int mt7921_mcu_fw_pmctrl(struct mt7921_dev *dev)
{
	struct mt76_phy *mphy = &dev->mt76.phy;
	struct mt76_connac_pm *pm = &dev->pm;
	int err = 0;

	mutex_lock(&pm->mutex);

	if (mt76_connac_skip_fw_pmctrl(mphy, pm))
		goto out;

	err = __mt7921_mcu_fw_pmctrl(dev);
out:
	mutex_unlock(&pm->mutex);

	if (err)
		mt7921_reset(&dev->mt76);

	return err;
}
EXPORT_SYMBOL_GPL(mt7921_mcu_fw_pmctrl);

int mt7921_mcu_set_beacon_filter(struct mt7921_dev *dev,
				 struct ieee80211_vif *vif,
				 bool enable)
{
<<<<<<< HEAD
	struct mt7921_phy *phy = priv;
	struct mt7921_dev *dev = phy->dev;
	struct ieee80211_hw *hw = mt76_hw(dev);
	int ret;

	if (dev->pm.enable)
		ret = mt7921_mcu_uni_bss_bcnft(dev, vif, true);
	else
		ret = mt7921_mcu_set_bss_pm(dev, vif, false);
=======
	struct ieee80211_hw *hw = mt76_hw(dev);
	int err;
>>>>>>> df0cc57e

	if (enable) {
		err = mt7921_mcu_uni_bss_bcnft(dev, vif, true);
		if (err)
			return err;

		vif->driver_flags |= IEEE80211_VIF_BEACON_FILTER;
		ieee80211_hw_set(hw, CONNECTION_MONITOR);
		mt76_set(dev, MT_WF_RFCR(0), MT_WF_RFCR_DROP_OTHER_BEACON);
<<<<<<< HEAD
	} else {
		vif->driver_flags &= ~IEEE80211_VIF_BEACON_FILTER;
		__clear_bit(IEEE80211_HW_CONNECTION_MONITOR, hw->flags);
		mt76_clear(dev, MT_WF_RFCR(0), MT_WF_RFCR_DROP_OTHER_BEACON);
=======

		return 0;
>>>>>>> df0cc57e
	}

	err = mt7921_mcu_set_bss_pm(dev, vif, false);
	if (err)
		return err;

	vif->driver_flags &= ~IEEE80211_VIF_BEACON_FILTER;
	__clear_bit(IEEE80211_HW_CONNECTION_MONITOR, hw->flags);
	mt76_clear(dev, MT_WF_RFCR(0), MT_WF_RFCR_DROP_OTHER_BEACON);

	return 0;
}

int mt7921_get_txpwr_info(struct mt7921_dev *dev, struct mt7921_txpwr *txpwr)
{
	struct mt7921_txpwr_event *event;
	struct mt7921_txpwr_req req = {
		.dbdc_idx = 0,
	};
	struct sk_buff *skb;
	int ret;

	ret = mt76_mcu_send_and_get_msg(&dev->mt76, MCU_CMD_GET_TXPWR,
					&req, sizeof(req), true, &skb);
	if (ret)
		return ret;

	event = (struct mt7921_txpwr_event *)skb->data;
	WARN_ON(skb->len != le16_to_cpu(event->len));
	memcpy(txpwr, &event->txpwr, sizeof(event->txpwr));

	dev_kfree_skb(skb);

	return 0;
}<|MERGE_RESOLUTION|>--- conflicted
+++ resolved
@@ -334,21 +334,6 @@
 }
 
 static void
-<<<<<<< HEAD
-mt7921_mcu_scan_event(struct mt7921_dev *dev, struct sk_buff *skb)
-{
-	struct mt76_phy *mphy = &dev->mt76.phy;
-	struct mt7921_phy *phy = (struct mt7921_phy *)mphy->priv;
-
-	spin_lock_bh(&dev->mt76.lock);
-	__skb_queue_tail(&phy->scan_event_list, skb);
-	spin_unlock_bh(&dev->mt76.lock);
-
-	ieee80211_queue_delayed_work(mphy->hw, &phy->scan_work,
-				     MT7921_HW_SCAN_TIMEOUT);
-}
-
-static void
 mt7921_mcu_connection_loss_iter(void *priv, u8 *mac,
 				struct ieee80211_vif *vif)
 {
@@ -365,24 +350,6 @@
 }
 
 static void
-=======
-mt7921_mcu_connection_loss_iter(void *priv, u8 *mac,
-				struct ieee80211_vif *vif)
-{
-	struct mt76_vif *mvif = (struct mt76_vif *)vif->drv_priv;
-	struct mt76_connac_beacon_loss_event *event = priv;
-
-	if (mvif->idx != event->bss_idx)
-		return;
-
-	if (!(vif->driver_flags & IEEE80211_VIF_BEACON_FILTER))
-		return;
-
-	ieee80211_connection_loss(vif);
-}
-
-static void
->>>>>>> df0cc57e
 mt7921_mcu_connection_loss_event(struct mt7921_dev *dev, struct sk_buff *skb)
 {
 	struct mt76_connac_beacon_loss_event *event;
@@ -452,49 +419,6 @@
 }
 
 static void
-mt7921_mcu_tx_done_event(struct mt7921_dev *dev, struct sk_buff *skb)
-{
-	struct mt7921_mcu_tx_done_event *event;
-	struct mt7921_sta *msta;
-	struct mt7921_phy *mphy = &dev->phy;
-	struct mt7921_mcu_peer_cap peer;
-	struct ieee80211_sta *sta;
-	LIST_HEAD(list);
-
-	skb_pull(skb, sizeof(struct mt7921_mcu_rxd));
-	event = (struct mt7921_mcu_tx_done_event *)skb->data;
-
-	spin_lock_bh(&dev->sta_poll_lock);
-	list_splice_init(&mphy->stats_list, &list);
-
-	while (!list_empty(&list)) {
-		msta = list_first_entry(&list, struct mt7921_sta, stats_list);
-		list_del_init(&msta->stats_list);
-
-		if (msta->wcid.idx != event->wlan_idx)
-			continue;
-
-		spin_unlock_bh(&dev->sta_poll_lock);
-
-		sta = wcid_to_sta(&msta->wcid);
-
-		/* peer config based on IEEE SPEC */
-		memset(&peer, 0x0, sizeof(peer));
-		peer.bw = event->bw;
-		peer.g2 = !!(sta->ht_cap.cap & IEEE80211_HT_CAP_SGI_20);
-		peer.g4 = !!(sta->ht_cap.cap & IEEE80211_HT_CAP_SGI_40);
-		peer.g8 = !!(sta->vht_cap.cap & IEEE80211_VHT_CAP_SHORT_GI_80);
-		peer.g16 = !!(sta->vht_cap.cap & IEEE80211_VHT_CAP_SHORT_GI_160);
-		mt7921_mcu_tx_rate_parse(mphy->mt76, &peer,
-					 &msta->stats.tx_rate, event->tx_rate);
-
-		spin_lock_bh(&dev->sta_poll_lock);
-		break;
-	}
-	spin_unlock_bh(&dev->sta_poll_lock);
-}
-
-static void
 mt7921_mcu_rx_unsolicited_event(struct mt7921_dev *dev, struct sk_buff *skb)
 {
 	struct mt7921_mcu_rxd *rxd = (struct mt7921_mcu_rxd *)skb->data;
@@ -520,9 +444,6 @@
 		return;
 	case MCU_EVENT_LP_INFO:
 		mt7921_mcu_low_power_event(dev, skb);
-		break;
-	case MCU_EVENT_TX_DONE:
-		mt7921_mcu_tx_done_event(dev, skb);
 		break;
 	default:
 		break;
@@ -956,10 +877,6 @@
 	}
 
 fw_loaded:
-<<<<<<< HEAD
-	mt76_queue_tx_cleanup(dev, dev->mt76.q_mcu[MT_MCUQ_FWDL], false);
-=======
->>>>>>> df0cc57e
 
 #ifdef CONFIG_PM
 	dev->mt76.hw->wiphy->wowlan = &mt76_connac_wowlan_support;
@@ -996,27 +913,7 @@
 		return err;
 
 	set_bit(MT76_STATE_MCU_RUNNING, &dev->mphy.state);
-<<<<<<< HEAD
-	mt7921_mcu_fw_log_2_host(dev, 1);
-
-	return mt76_connac_mcu_get_nic_capability(&dev->mphy);
-}
-
-int mt7921_mcu_init(struct mt7921_dev *dev)
-{
-	static const struct mt76_mcu_ops mt7921_mcu_ops = {
-		.headroom = sizeof(struct mt7921_mcu_txd),
-		.mcu_skb_send_msg = mt7921_mcu_send_message,
-		.mcu_parse_response = mt7921_mcu_parse_response,
-		.mcu_restart = mt7921_mcu_restart,
-	};
-
-	dev->mt76.mcu_ops = &mt7921_mcu_ops;
-
-	return mt7921_run_firmware(dev);
-=======
 	return mt7921_mcu_fw_log_2_host(dev, 1);
->>>>>>> df0cc57e
 }
 EXPORT_SYMBOL_GPL(mt7921_run_firmware);
 
@@ -1362,45 +1259,29 @@
 	return mt76_connac_mcu_sta_cmd(&dev->mphy, &info);
 }
 
-int __mt7921_mcu_drv_pmctrl(struct mt7921_dev *dev)
+int mt7921_mcu_drv_pmctrl(struct mt7921_dev *dev)
 {
 	struct mt76_phy *mphy = &dev->mt76.phy;
 	struct mt76_connac_pm *pm = &dev->pm;
 	int err = 0;
 
-<<<<<<< HEAD
-	for (i = 0; i < MT7921_DRV_OWN_RETRY_COUNT; i++) {
-		mt76_wr(dev, MT_CONN_ON_LPCTL, PCIE_LPCR_HOST_CLR_OWN);
-		if (mt76_poll_msec(dev, MT_CONN_ON_LPCTL,
-				   PCIE_LPCR_HOST_OWN_SYNC, 0, 50))
-			break;
-	}
-
-	if (i == MT7921_DRV_OWN_RETRY_COUNT) {
-		dev_err(dev->mt76.dev, "driver own failed\n");
-		err = -EIO;
-		goto out;
-	}
-
-	mt7921_wpdma_reinit_cond(dev);
-	clear_bit(MT76_STATE_PM, &mphy->state);
-
-	pm->stats.last_wake_event = jiffies;
-	pm->stats.doze_time += pm->stats.last_wake_event -
-			       pm->stats.last_doze_event;
-=======
 	mutex_lock(&pm->mutex);
 
 	if (!test_bit(MT76_STATE_PM, &mphy->state))
 		goto out;
 
 	err = __mt7921_mcu_drv_pmctrl(dev);
->>>>>>> df0cc57e
 out:
+	mutex_unlock(&pm->mutex);
+
+	if (err)
+		mt7921_reset(&dev->mt76);
+
 	return err;
 }
-
-int mt7921_mcu_drv_pmctrl(struct mt7921_dev *dev)
+EXPORT_SYMBOL_GPL(mt7921_mcu_drv_pmctrl);
+
+int mt7921_mcu_fw_pmctrl(struct mt7921_dev *dev)
 {
 	struct mt76_phy *mphy = &dev->mt76.phy;
 	struct mt76_connac_pm *pm = &dev->pm;
@@ -1408,28 +1289,6 @@
 
 	mutex_lock(&pm->mutex);
 
-	if (!test_bit(MT76_STATE_PM, &mphy->state))
-		goto out;
-
-	err = __mt7921_mcu_drv_pmctrl(dev);
-out:
-	mutex_unlock(&pm->mutex);
-
-	if (err)
-		mt7921_reset(&dev->mt76);
-
-	return err;
-}
-EXPORT_SYMBOL_GPL(mt7921_mcu_drv_pmctrl);
-
-int mt7921_mcu_fw_pmctrl(struct mt7921_dev *dev)
-{
-	struct mt76_phy *mphy = &dev->mt76.phy;
-	struct mt76_connac_pm *pm = &dev->pm;
-	int err = 0;
-
-	mutex_lock(&pm->mutex);
-
 	if (mt76_connac_skip_fw_pmctrl(mphy, pm))
 		goto out;
 
@@ -1448,20 +1307,8 @@
 				 struct ieee80211_vif *vif,
 				 bool enable)
 {
-<<<<<<< HEAD
-	struct mt7921_phy *phy = priv;
-	struct mt7921_dev *dev = phy->dev;
-	struct ieee80211_hw *hw = mt76_hw(dev);
-	int ret;
-
-	if (dev->pm.enable)
-		ret = mt7921_mcu_uni_bss_bcnft(dev, vif, true);
-	else
-		ret = mt7921_mcu_set_bss_pm(dev, vif, false);
-=======
 	struct ieee80211_hw *hw = mt76_hw(dev);
 	int err;
->>>>>>> df0cc57e
 
 	if (enable) {
 		err = mt7921_mcu_uni_bss_bcnft(dev, vif, true);
@@ -1471,15 +1318,8 @@
 		vif->driver_flags |= IEEE80211_VIF_BEACON_FILTER;
 		ieee80211_hw_set(hw, CONNECTION_MONITOR);
 		mt76_set(dev, MT_WF_RFCR(0), MT_WF_RFCR_DROP_OTHER_BEACON);
-<<<<<<< HEAD
-	} else {
-		vif->driver_flags &= ~IEEE80211_VIF_BEACON_FILTER;
-		__clear_bit(IEEE80211_HW_CONNECTION_MONITOR, hw->flags);
-		mt76_clear(dev, MT_WF_RFCR(0), MT_WF_RFCR_DROP_OTHER_BEACON);
-=======
 
 		return 0;
->>>>>>> df0cc57e
 	}
 
 	err = mt7921_mcu_set_bss_pm(dev, vif, false);
