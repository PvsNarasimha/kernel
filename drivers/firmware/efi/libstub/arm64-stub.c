// SPDX-License-Identifier: GPL-2.0
/*
 * Copyright (C) 2013, 2014 Linaro Ltd;  <roy.franz@linaro.org>
 *
 * This file implements the EFI boot stub for the arm64 kernel.
 * Adapted from ARM version by Mark Salter <msalter@redhat.com>
 */


#include <linux/efi.h>
#include <asm/efi.h>
#include <asm/memory.h>
#include <asm/sections.h>

#include "efistub.h"

<<<<<<< HEAD
static bool system_needs_vamap(void)
{
	const u8 *type1_family = efi_get_smbios_string(1, family);

	/*
	 * Ampere Altra machines crash in SetTime() if SetVirtualAddressMap()
	 * has not been called prior.
	 */
	if (!type1_family || strcmp(type1_family, "Altra"))
		return false;

	efi_warn("Working around broken SetVirtualAddressMap()\n");
	return true;
}

efi_status_t check_platform_features(void)
{
	u64 tg;

	/*
	 * If we have 48 bits of VA space for TTBR0 mappings, we can map the
	 * UEFI runtime regions 1:1 and so calling SetVirtualAddressMap() is
	 * unnecessary.
	 */
	if (VA_BITS_MIN >= 48 && !system_needs_vamap())
		efi_novamap = true;

	/* UEFI mandates support for 4 KB granularity, no need to check */
	if (IS_ENABLED(CONFIG_ARM64_4K_PAGES))
		return EFI_SUCCESS;

	tg = (read_cpuid(ID_AA64MMFR0_EL1) >> ID_AA64MMFR0_EL1_TGRAN_SHIFT) & 0xf;
	if (tg < ID_AA64MMFR0_EL1_TGRAN_SUPPORTED_MIN || tg > ID_AA64MMFR0_EL1_TGRAN_SUPPORTED_MAX) {
		if (IS_ENABLED(CONFIG_ARM64_64K_PAGES))
			efi_err("This 64 KB granular kernel is not supported by your CPU\n");
		else
			efi_err("This 16 KB granular kernel is not supported by your CPU\n");
		return EFI_UNSUPPORTED;
	}
	return EFI_SUCCESS;
}

=======
>>>>>>> c51e97e7
/*
 * Distro versions of GRUB may ignore the BSS allocation entirely (i.e., fail
 * to provide space, and fail to zero it). Check for this condition by double
 * checking that the first and the last byte of the image are covered by the
 * same EFI memory map entry.
 */
static bool check_image_region(u64 base, u64 size)
{
	struct efi_boot_memmap *map;
	efi_status_t status;
	bool ret = false;
	int map_offset;

	status = efi_get_memory_map(&map, false);
	if (status != EFI_SUCCESS)
		return false;

	for (map_offset = 0; map_offset < map->map_size; map_offset += map->desc_size) {
		efi_memory_desc_t *md = (void *)map->map + map_offset;
		u64 end = md->phys_addr + md->num_pages * EFI_PAGE_SIZE;

		/*
		 * Find the region that covers base, and return whether
		 * it covers base+size bytes.
		 */
		if (base >= md->phys_addr && base < end) {
			ret = (base + size) <= end;
			break;
		}
	}

	efi_bs_call(free_pool, map);

	return ret;
}

efi_status_t handle_kernel_image(unsigned long *image_addr,
				 unsigned long *image_size,
				 unsigned long *reserve_addr,
				 unsigned long *reserve_size,
				 efi_loaded_image_t *image,
				 efi_handle_t image_handle)
{
	efi_status_t status;
	unsigned long kernel_size, kernel_memsize = 0;
	u32 phys_seed = 0;
	u64 min_kimg_align = efi_get_kimg_min_align();

	if (IS_ENABLED(CONFIG_RANDOMIZE_BASE)) {
		efi_guid_t li_fixed_proto = LINUX_EFI_LOADED_IMAGE_FIXED_GUID;
		void *p;

		if (efi_nokaslr) {
			efi_info("KASLR disabled on kernel command line\n");
		} else if (efi_bs_call(handle_protocol, image_handle,
				       &li_fixed_proto, &p) == EFI_SUCCESS) {
			efi_info("Image placement fixed by loader\n");
		} else {
			status = efi_get_random_bytes(sizeof(phys_seed),
						      (u8 *)&phys_seed);
			if (status == EFI_NOT_FOUND) {
				efi_info("EFI_RNG_PROTOCOL unavailable\n");
				efi_nokaslr = true;
			} else if (status != EFI_SUCCESS) {
				efi_err("efi_get_random_bytes() failed (0x%lx)\n",
					status);
				efi_nokaslr = true;
			}
		}
	}

	if (image->image_base != _text)
		efi_err("FIRMWARE BUG: efi_loaded_image_t::image_base has bogus value\n");

	if (!IS_ALIGNED((u64)_text, SEGMENT_ALIGN))
		efi_err("FIRMWARE BUG: kernel image not aligned on %dk boundary\n",
			SEGMENT_ALIGN >> 10);

	kernel_size = _edata - _text;
	kernel_memsize = kernel_size + (_end - _edata);
	*reserve_size = kernel_memsize;

	if (IS_ENABLED(CONFIG_RANDOMIZE_BASE) && phys_seed != 0) {
		/*
		 * If KASLR is enabled, and we have some randomness available,
		 * locate the kernel at a randomized offset in physical memory.
		 */
		status = efi_random_alloc(*reserve_size, min_kimg_align,
					  reserve_addr, phys_seed);
		if (status != EFI_SUCCESS)
			efi_warn("efi_random_alloc() failed: 0x%lx\n", status);
	} else {
		status = EFI_OUT_OF_RESOURCES;
	}

	if (status != EFI_SUCCESS) {
		if (!check_image_region((u64)_text, kernel_memsize)) {
			efi_err("FIRMWARE BUG: Image BSS overlaps adjacent EFI memory region\n");
		} else if (IS_ALIGNED((u64)_text, min_kimg_align)) {
			/*
			 * Just execute from wherever we were loaded by the
			 * UEFI PE/COFF loader if the alignment is suitable.
			 */
			*image_addr = (u64)_text;
			*reserve_size = 0;
			goto clean_image_to_poc;
		}

		status = efi_allocate_pages_aligned(*reserve_size, reserve_addr,
						    ULONG_MAX, min_kimg_align);

		if (status != EFI_SUCCESS) {
			efi_err("Failed to relocate kernel\n");
			*reserve_size = 0;
			return status;
		}
	}

	*image_addr = *reserve_addr;
	memcpy((void *)*image_addr, _text, kernel_size);

clean_image_to_poc:
	/*
	 * Clean the copied Image to the PoC, and ensure it is not shadowed by
	 * stale icache entries from before relocation.
	 */
	dcache_clean_poc(*image_addr, *image_addr + kernel_size);
	asm("ic ialluis");

	return EFI_SUCCESS;
}<|MERGE_RESOLUTION|>--- conflicted
+++ resolved
@@ -14,51 +14,6 @@
 
 #include "efistub.h"
 
-<<<<<<< HEAD
-static bool system_needs_vamap(void)
-{
-	const u8 *type1_family = efi_get_smbios_string(1, family);
-
-	/*
-	 * Ampere Altra machines crash in SetTime() if SetVirtualAddressMap()
-	 * has not been called prior.
-	 */
-	if (!type1_family || strcmp(type1_family, "Altra"))
-		return false;
-
-	efi_warn("Working around broken SetVirtualAddressMap()\n");
-	return true;
-}
-
-efi_status_t check_platform_features(void)
-{
-	u64 tg;
-
-	/*
-	 * If we have 48 bits of VA space for TTBR0 mappings, we can map the
-	 * UEFI runtime regions 1:1 and so calling SetVirtualAddressMap() is
-	 * unnecessary.
-	 */
-	if (VA_BITS_MIN >= 48 && !system_needs_vamap())
-		efi_novamap = true;
-
-	/* UEFI mandates support for 4 KB granularity, no need to check */
-	if (IS_ENABLED(CONFIG_ARM64_4K_PAGES))
-		return EFI_SUCCESS;
-
-	tg = (read_cpuid(ID_AA64MMFR0_EL1) >> ID_AA64MMFR0_EL1_TGRAN_SHIFT) & 0xf;
-	if (tg < ID_AA64MMFR0_EL1_TGRAN_SUPPORTED_MIN || tg > ID_AA64MMFR0_EL1_TGRAN_SUPPORTED_MAX) {
-		if (IS_ENABLED(CONFIG_ARM64_64K_PAGES))
-			efi_err("This 64 KB granular kernel is not supported by your CPU\n");
-		else
-			efi_err("This 16 KB granular kernel is not supported by your CPU\n");
-		return EFI_UNSUPPORTED;
-	}
-	return EFI_SUCCESS;
-}
-
-=======
->>>>>>> c51e97e7
 /*
  * Distro versions of GRUB may ignore the BSS allocation entirely (i.e., fail
  * to provide space, and fail to zero it). Check for this condition by double
