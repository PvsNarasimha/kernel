--- conflicted
+++ resolved
@@ -148,11 +148,7 @@
 	return pcie->base + RALINK_PCI_CONFIG_DATA + (where & 3);
 }
 
-<<<<<<< HEAD
-static struct pci_ops mt7621_pci_ops = {
-=======
-struct pci_ops mt7621_pcie_ops = {
->>>>>>> 73a0c2be
+static struct pci_ops mt7621_pcie_ops = {
 	.map_bus	= mt7621_pcie_map_bus,
 	.read		= pci_generic_config_read,
 	.write		= pci_generic_config_write,
@@ -564,10 +560,6 @@
 		.of_match_table = of_match_ptr(mt7621_pcie_ids),
 	},
 };
-<<<<<<< HEAD
-builtin_platform_driver(mt7621_pci_driver);
-
-MODULE_LICENSE("GPL v2");
-=======
 builtin_platform_driver(mt7621_pcie_driver);
->>>>>>> 73a0c2be
+
+MODULE_LICENSE("GPL v2");