/*
 * Copyright(c) 2007 - 2009 Intel Corporation. All rights reserved.
 *
 * This program is free software; you can redistribute it and/or modify it
 * under the terms and conditions of the GNU General Public License,
 * version 2, as published by the Free Software Foundation.
 *
 * This program is distributed in the hope it will be useful, but WITHOUT
 * ANY WARRANTY; without even the implied warranty of MERCHANTABILITY or
 * FITNESS FOR A PARTICULAR PURPOSE.  See the GNU General Public License for
 * more details.
 *
 * You should have received a copy of the GNU General Public License along with
 * this program; if not, write to the Free Software Foundation, Inc.,
 * 51 Franklin St - Fifth Floor, Boston, MA 02110-1301 USA.
 *
 * Maintained at www.Open-FCoE.org
 */

#include <linux/module.h>
#include <linux/version.h>
#include <linux/spinlock.h>
#include <linux/netdevice.h>
#include <linux/etherdevice.h>
#include <linux/ethtool.h>
#include <linux/if_ether.h>
#include <linux/if_vlan.h>
#include <linux/crc32.h>
#include <linux/slab.h>
#include <linux/cpu.h>
#include <linux/fs.h>
#include <linux/sysfs.h>
#include <linux/ctype.h>
#include <linux/workqueue.h>
#include <scsi/scsi_tcq.h>
#include <scsi/scsicam.h>
#include <scsi/scsi_transport.h>
#include <scsi/scsi_transport_fc.h>
#include <net/rtnetlink.h>

#include <scsi/fc/fc_encaps.h>
#include <scsi/fc/fc_fip.h>

#include <scsi/libfc.h>
#include <scsi/fc_frame.h>
#include <scsi/libfcoe.h>

#include "fcoe.h"

MODULE_AUTHOR("Open-FCoE.org");
MODULE_DESCRIPTION("FCoE");
MODULE_LICENSE("GPL v2");

/* Performance tuning parameters for fcoe */
static unsigned int fcoe_ddp_min;
module_param_named(ddp_min, fcoe_ddp_min, uint, S_IRUGO | S_IWUSR);
MODULE_PARM_DESC(ddp_min, "Minimum I/O size in bytes for "	\
		 "Direct Data Placement (DDP).");

DEFINE_MUTEX(fcoe_config_mutex);

static struct workqueue_struct *fcoe_wq;

/* fcoe_percpu_clean completion.  Waiter protected by fcoe_create_mutex */
static DECLARE_COMPLETION(fcoe_flush_completion);

/* fcoe host list */
/* must only by accessed under the RTNL mutex */
LIST_HEAD(fcoe_hostlist);
DEFINE_PER_CPU(struct fcoe_percpu_s, fcoe_percpu);

/* Function Prototypes */
static int fcoe_reset(struct Scsi_Host *);
static int fcoe_xmit(struct fc_lport *, struct fc_frame *);
static int fcoe_rcv(struct sk_buff *, struct net_device *,
		    struct packet_type *, struct net_device *);
static int fcoe_percpu_receive_thread(void *);
static void fcoe_percpu_clean(struct fc_lport *);
static int fcoe_link_speed_update(struct fc_lport *);
static int fcoe_link_ok(struct fc_lport *);

static struct fc_lport *fcoe_hostlist_lookup(const struct net_device *);
static int fcoe_hostlist_add(const struct fc_lport *);

static int fcoe_device_notification(struct notifier_block *, ulong, void *);
static void fcoe_dev_setup(void);
static void fcoe_dev_cleanup(void);
static struct fcoe_interface
*fcoe_hostlist_lookup_port(const struct net_device *);

static int fcoe_fip_recv(struct sk_buff *, struct net_device *,
			 struct packet_type *, struct net_device *);

static void fcoe_fip_send(struct fcoe_ctlr *, struct sk_buff *);
static void fcoe_update_src_mac(struct fc_lport *, u8 *);
static u8 *fcoe_get_src_mac(struct fc_lport *);
static void fcoe_destroy_work(struct work_struct *);

static int fcoe_ddp_setup(struct fc_lport *, u16, struct scatterlist *,
			  unsigned int);
static int fcoe_ddp_done(struct fc_lport *, u16);

static int fcoe_cpu_callback(struct notifier_block *, unsigned long, void *);

static bool fcoe_match(struct net_device *netdev);
static int fcoe_create(struct net_device *netdev, enum fip_state fip_mode);
static int fcoe_destroy(struct net_device *netdev);
static int fcoe_enable(struct net_device *netdev);
static int fcoe_disable(struct net_device *netdev);

static struct fc_seq *fcoe_elsct_send(struct fc_lport *,
				      u32 did, struct fc_frame *,
				      unsigned int op,
				      void (*resp)(struct fc_seq *,
						   struct fc_frame *,
						   void *),
				      void *, u32 timeout);
static void fcoe_recv_frame(struct sk_buff *skb);

static void fcoe_get_lesb(struct fc_lport *, struct fc_els_lesb *);

/* notification function for packets from net device */
static struct notifier_block fcoe_notifier = {
	.notifier_call = fcoe_device_notification,
};

/* notification function for CPU hotplug events */
static struct notifier_block fcoe_cpu_notifier = {
	.notifier_call = fcoe_cpu_callback,
};

static struct scsi_transport_template *fcoe_nport_scsi_transport;
static struct scsi_transport_template *fcoe_vport_scsi_transport;

static int fcoe_vport_destroy(struct fc_vport *);
static int fcoe_vport_create(struct fc_vport *, bool disabled);
static int fcoe_vport_disable(struct fc_vport *, bool disable);
static void fcoe_set_vport_symbolic_name(struct fc_vport *);
static void fcoe_set_port_id(struct fc_lport *, u32, struct fc_frame *);

static struct libfc_function_template fcoe_libfc_fcn_templ = {
	.frame_send = fcoe_xmit,
	.ddp_setup = fcoe_ddp_setup,
	.ddp_done = fcoe_ddp_done,
	.elsct_send = fcoe_elsct_send,
	.get_lesb = fcoe_get_lesb,
	.lport_set_port_id = fcoe_set_port_id,
};

struct fc_function_template fcoe_nport_fc_functions = {
	.show_host_node_name = 1,
	.show_host_port_name = 1,
	.show_host_supported_classes = 1,
	.show_host_supported_fc4s = 1,
	.show_host_active_fc4s = 1,
	.show_host_maxframe_size = 1,

	.show_host_port_id = 1,
	.show_host_supported_speeds = 1,
	.get_host_speed = fc_get_host_speed,
	.show_host_speed = 1,
	.show_host_port_type = 1,
	.get_host_port_state = fc_get_host_port_state,
	.show_host_port_state = 1,
	.show_host_symbolic_name = 1,

	.dd_fcrport_size = sizeof(struct fc_rport_libfc_priv),
	.show_rport_maxframe_size = 1,
	.show_rport_supported_classes = 1,

	.show_host_fabric_name = 1,
	.show_starget_node_name = 1,
	.show_starget_port_name = 1,
	.show_starget_port_id = 1,
	.set_rport_dev_loss_tmo = fc_set_rport_loss_tmo,
	.show_rport_dev_loss_tmo = 1,
	.get_fc_host_stats = fc_get_host_stats,
	.issue_fc_host_lip = fcoe_reset,

	.terminate_rport_io = fc_rport_terminate_io,

	.vport_create = fcoe_vport_create,
	.vport_delete = fcoe_vport_destroy,
	.vport_disable = fcoe_vport_disable,
	.set_vport_symbolic_name = fcoe_set_vport_symbolic_name,

	.bsg_request = fc_lport_bsg_request,
};

struct fc_function_template fcoe_vport_fc_functions = {
	.show_host_node_name = 1,
	.show_host_port_name = 1,
	.show_host_supported_classes = 1,
	.show_host_supported_fc4s = 1,
	.show_host_active_fc4s = 1,
	.show_host_maxframe_size = 1,

	.show_host_port_id = 1,
	.show_host_supported_speeds = 1,
	.get_host_speed = fc_get_host_speed,
	.show_host_speed = 1,
	.show_host_port_type = 1,
	.get_host_port_state = fc_get_host_port_state,
	.show_host_port_state = 1,
	.show_host_symbolic_name = 1,

	.dd_fcrport_size = sizeof(struct fc_rport_libfc_priv),
	.show_rport_maxframe_size = 1,
	.show_rport_supported_classes = 1,

	.show_host_fabric_name = 1,
	.show_starget_node_name = 1,
	.show_starget_port_name = 1,
	.show_starget_port_id = 1,
	.set_rport_dev_loss_tmo = fc_set_rport_loss_tmo,
	.show_rport_dev_loss_tmo = 1,
	.get_fc_host_stats = fc_get_host_stats,
	.issue_fc_host_lip = fcoe_reset,

	.terminate_rport_io = fc_rport_terminate_io,

	.bsg_request = fc_lport_bsg_request,
};

static struct scsi_host_template fcoe_shost_template = {
	.module = THIS_MODULE,
	.name = "FCoE Driver",
	.proc_name = FCOE_NAME,
	.queuecommand = fc_queuecommand,
	.eh_abort_handler = fc_eh_abort,
	.eh_device_reset_handler = fc_eh_device_reset,
	.eh_host_reset_handler = fc_eh_host_reset,
	.slave_alloc = fc_slave_alloc,
	.change_queue_depth = fc_change_queue_depth,
	.change_queue_type = fc_change_queue_type,
	.this_id = -1,
	.cmd_per_lun = 3,
	.can_queue = FCOE_MAX_OUTSTANDING_COMMANDS,
	.use_clustering = ENABLE_CLUSTERING,
	.sg_tablesize = SG_ALL,
	.max_sectors = 0xffff,
};

/**
 * fcoe_interface_setup() - Setup a FCoE interface
 * @fcoe:   The new FCoE interface
 * @netdev: The net device that the fcoe interface is on
 *
 * Returns : 0 for success
 * Locking: must be called with the RTNL mutex held
 */
static int fcoe_interface_setup(struct fcoe_interface *fcoe,
				struct net_device *netdev)
{
	struct fcoe_ctlr *fip = &fcoe->ctlr;
	struct netdev_hw_addr *ha;
	struct net_device *real_dev;
	u8 flogi_maddr[ETH_ALEN];
	const struct net_device_ops *ops;

	fcoe->netdev = netdev;

	/* Let LLD initialize for FCoE */
	ops = netdev->netdev_ops;
	if (ops->ndo_fcoe_enable) {
		if (ops->ndo_fcoe_enable(netdev))
			FCOE_NETDEV_DBG(netdev, "Failed to enable FCoE"
					" specific feature for LLD.\n");
	}

	/* Do not support for bonding device */
	if (netdev->priv_flags & IFF_BONDING && netdev->flags & IFF_MASTER) {
		FCOE_NETDEV_DBG(netdev, "Bonded interfaces not supported\n");
		return -EOPNOTSUPP;
	}

	/* look for SAN MAC address, if multiple SAN MACs exist, only
	 * use the first one for SPMA */
	real_dev = (netdev->priv_flags & IFF_802_1Q_VLAN) ?
		vlan_dev_real_dev(netdev) : netdev;
	rcu_read_lock();
	for_each_dev_addr(real_dev, ha) {
		if ((ha->type == NETDEV_HW_ADDR_T_SAN) &&
		    (is_valid_ether_addr(ha->addr))) {
			memcpy(fip->ctl_src_addr, ha->addr, ETH_ALEN);
			fip->spma = 1;
			break;
		}
	}
	rcu_read_unlock();

	/* setup Source Mac Address */
	if (!fip->spma)
		memcpy(fip->ctl_src_addr, netdev->dev_addr, netdev->addr_len);

	/*
	 * Add FCoE MAC address as second unicast MAC address
	 * or enter promiscuous mode if not capable of listening
	 * for multiple unicast MACs.
	 */
	memcpy(flogi_maddr, (u8[6]) FC_FCOE_FLOGI_MAC, ETH_ALEN);
	dev_uc_add(netdev, flogi_maddr);
	if (fip->spma)
		dev_uc_add(netdev, fip->ctl_src_addr);
	if (fip->mode == FIP_MODE_VN2VN) {
		dev_mc_add(netdev, FIP_ALL_VN2VN_MACS);
		dev_mc_add(netdev, FIP_ALL_P2P_MACS);
	} else
		dev_mc_add(netdev, FIP_ALL_ENODE_MACS);

	/*
	 * setup the receive function from ethernet driver
	 * on the ethertype for the given device
	 */
	fcoe->fcoe_packet_type.func = fcoe_rcv;
	fcoe->fcoe_packet_type.type = __constant_htons(ETH_P_FCOE);
	fcoe->fcoe_packet_type.dev = netdev;
	dev_add_pack(&fcoe->fcoe_packet_type);

	fcoe->fip_packet_type.func = fcoe_fip_recv;
	fcoe->fip_packet_type.type = htons(ETH_P_FIP);
	fcoe->fip_packet_type.dev = netdev;
	dev_add_pack(&fcoe->fip_packet_type);

	return 0;
}

/**
 * fcoe_interface_create() - Create a FCoE interface on a net device
 * @netdev: The net device to create the FCoE interface on
 * @fip_mode: The mode to use for FIP
 *
 * Returns: pointer to a struct fcoe_interface or NULL on error
 */
static struct fcoe_interface *fcoe_interface_create(struct net_device *netdev,
						    enum fip_state fip_mode)
{
	struct fcoe_interface *fcoe;
	int err;

	if (!try_module_get(THIS_MODULE)) {
		FCOE_NETDEV_DBG(netdev,
				"Could not get a reference to the module\n");
		fcoe = ERR_PTR(-EBUSY);
		goto out;
	}

	fcoe = kzalloc(sizeof(*fcoe), GFP_KERNEL);
	if (!fcoe) {
		FCOE_NETDEV_DBG(netdev, "Could not allocate fcoe structure\n");
		fcoe = ERR_PTR(-ENOMEM);
		goto out_nomod;
	}

	dev_hold(netdev);
	kref_init(&fcoe->kref);

	/*
	 * Initialize FIP.
	 */
	fcoe_ctlr_init(&fcoe->ctlr, fip_mode);
	fcoe->ctlr.send = fcoe_fip_send;
	fcoe->ctlr.update_mac = fcoe_update_src_mac;
	fcoe->ctlr.get_src_addr = fcoe_get_src_mac;

	err = fcoe_interface_setup(fcoe, netdev);
	if (err) {
		fcoe_ctlr_destroy(&fcoe->ctlr);
		kfree(fcoe);
		dev_put(netdev);
		fcoe = ERR_PTR(err);
		goto out_nomod;
	}

	goto out;

out_nomod:
	module_put(THIS_MODULE);
out:
	return fcoe;
}

/**
 * fcoe_interface_release() - fcoe_port kref release function
 * @kref: Embedded reference count in an fcoe_interface struct
 */
static void fcoe_interface_release(struct kref *kref)
{
	struct fcoe_interface *fcoe;
	struct net_device *netdev;

	fcoe = container_of(kref, struct fcoe_interface, kref);
	netdev = fcoe->netdev;
	/* tear-down the FCoE controller */
	fcoe_ctlr_destroy(&fcoe->ctlr);
	kfree(fcoe);
	dev_put(netdev);
	module_put(THIS_MODULE);
}

/**
 * fcoe_interface_get() - Get a reference to a FCoE interface
 * @fcoe: The FCoE interface to be held
 */
static inline void fcoe_interface_get(struct fcoe_interface *fcoe)
{
	kref_get(&fcoe->kref);
}

/**
 * fcoe_interface_put() - Put a reference to a FCoE interface
 * @fcoe: The FCoE interface to be released
 */
static inline void fcoe_interface_put(struct fcoe_interface *fcoe)
{
	kref_put(&fcoe->kref, fcoe_interface_release);
}

/**
 * fcoe_interface_cleanup() - Clean up a FCoE interface
 * @fcoe: The FCoE interface to be cleaned up
 *
 * Caller must be holding the RTNL mutex
 */
void fcoe_interface_cleanup(struct fcoe_interface *fcoe)
{
	struct net_device *netdev = fcoe->netdev;
	struct fcoe_ctlr *fip = &fcoe->ctlr;
	u8 flogi_maddr[ETH_ALEN];
	const struct net_device_ops *ops;
	struct fcoe_port *port = lport_priv(fcoe->ctlr.lp);

	FCOE_NETDEV_DBG(netdev, "Destroying interface\n");

	/* Logout of the fabric */
	fc_fabric_logoff(fcoe->ctlr.lp);

	/* Cleanup the fc_lport */
	fc_lport_destroy(fcoe->ctlr.lp);

	/* Stop the transmit retry timer */
	del_timer_sync(&port->timer);

	/* Free existing transmit skbs */
	fcoe_clean_pending_queue(fcoe->ctlr.lp);

	/*
	 * Don't listen for Ethernet packets anymore.
	 * synchronize_net() ensures that the packet handlers are not running
	 * on another CPU. dev_remove_pack() would do that, this calls the
	 * unsyncronized version __dev_remove_pack() to avoid multiple delays.
	 */
	__dev_remove_pack(&fcoe->fcoe_packet_type);
	__dev_remove_pack(&fcoe->fip_packet_type);
	synchronize_net();

	/* Delete secondary MAC addresses */
	memcpy(flogi_maddr, (u8[6]) FC_FCOE_FLOGI_MAC, ETH_ALEN);
	dev_uc_del(netdev, flogi_maddr);
	if (fip->spma)
		dev_uc_del(netdev, fip->ctl_src_addr);
	if (fip->mode == FIP_MODE_VN2VN) {
		dev_mc_del(netdev, FIP_ALL_VN2VN_MACS);
		dev_mc_del(netdev, FIP_ALL_P2P_MACS);
	} else
		dev_mc_del(netdev, FIP_ALL_ENODE_MACS);

	if (!is_zero_ether_addr(port->data_src_addr))
		dev_uc_del(netdev, port->data_src_addr);

	/* Tell the LLD we are done w/ FCoE */
	ops = netdev->netdev_ops;
	if (ops->ndo_fcoe_disable) {
		if (ops->ndo_fcoe_disable(netdev))
			FCOE_NETDEV_DBG(netdev, "Failed to disable FCoE"
					" specific feature for LLD.\n");
	}
<<<<<<< HEAD
}

/**
 * fcoe_interface_release() - fcoe_port kref release function
 * @kref: Embedded reference count in an fcoe_interface struct
 */
static void fcoe_interface_release(struct kref *kref)
{
	struct fcoe_interface *fcoe;
	struct net_device *netdev;

	fcoe = container_of(kref, struct fcoe_interface, kref);
	netdev = fcoe->netdev;
	/* tear-down the FCoE controller */
	fcoe_ctlr_destroy(&fcoe->ctlr);
	kfree(fcoe);
	dev_put(netdev);
	module_put(THIS_MODULE);
}

/**
 * fcoe_interface_get() - Get a reference to a FCoE interface
 * @fcoe: The FCoE interface to be held
 */
static inline void fcoe_interface_get(struct fcoe_interface *fcoe)
{
	kref_get(&fcoe->kref);
}

/**
 * fcoe_interface_put() - Put a reference to a FCoE interface
 * @fcoe: The FCoE interface to be released
 */
static inline void fcoe_interface_put(struct fcoe_interface *fcoe)
{
	kref_put(&fcoe->kref, fcoe_interface_release);
=======
	fcoe_interface_put(fcoe);
>>>>>>> d762f438
}

/**
 * fcoe_fip_recv() - Handler for received FIP frames
 * @skb:      The receive skb
 * @netdev:   The associated net device
 * @ptype:    The packet_type structure which was used to register this handler
 * @orig_dev: The original net_device the the skb was received on.
 *	      (in case dev is a bond)
 *
 * Returns: 0 for success
 */
static int fcoe_fip_recv(struct sk_buff *skb, struct net_device *netdev,
			 struct packet_type *ptype,
			 struct net_device *orig_dev)
{
	struct fcoe_interface *fcoe;

	fcoe = container_of(ptype, struct fcoe_interface, fip_packet_type);
	fcoe_ctlr_recv(&fcoe->ctlr, skb);
	return 0;
}

/**
 * fcoe_fip_send() - Send an Ethernet-encapsulated FIP frame
 * @fip: The FCoE controller
 * @skb: The FIP packet to be sent
 */
static void fcoe_fip_send(struct fcoe_ctlr *fip, struct sk_buff *skb)
{
	skb->dev = fcoe_from_ctlr(fip)->netdev;
	dev_queue_xmit(skb);
}

/**
 * fcoe_update_src_mac() - Update the Ethernet MAC filters
 * @lport: The local port to update the source MAC on
 * @addr:  Unicast MAC address to add
 *
 * Remove any previously-set unicast MAC filter.
 * Add secondary FCoE MAC address filter for our OUI.
 */
static void fcoe_update_src_mac(struct fc_lport *lport, u8 *addr)
{
	struct fcoe_port *port = lport_priv(lport);
	struct fcoe_interface *fcoe = port->priv;

	rtnl_lock();
	if (!is_zero_ether_addr(port->data_src_addr))
		dev_uc_del(fcoe->netdev, port->data_src_addr);
	if (!is_zero_ether_addr(addr))
		dev_uc_add(fcoe->netdev, addr);
	memcpy(port->data_src_addr, addr, ETH_ALEN);
	rtnl_unlock();
}

/**
 * fcoe_get_src_mac() - return the Ethernet source address for an lport
 * @lport: libfc lport
 */
static u8 *fcoe_get_src_mac(struct fc_lport *lport)
{
	struct fcoe_port *port = lport_priv(lport);

	return port->data_src_addr;
}

/**
 * fcoe_lport_config() - Set up a local port
 * @lport: The local port to be setup
 *
 * Returns: 0 for success
 */
static int fcoe_lport_config(struct fc_lport *lport)
{
	lport->link_up = 0;
	lport->qfull = 0;
	lport->max_retry_count = 3;
	lport->max_rport_retry_count = 3;
	lport->e_d_tov = 2 * 1000;	/* FC-FS default */
	lport->r_a_tov = 2 * 2 * 1000;
	lport->service_params = (FCP_SPPF_INIT_FCN | FCP_SPPF_RD_XRDY_DIS |
				 FCP_SPPF_RETRY | FCP_SPPF_CONF_COMPL);
	lport->does_npiv = 1;

	fc_lport_init_stats(lport);

	/* lport fc_lport related configuration */
	fc_lport_config(lport);

	/* offload related configuration */
	lport->crc_offload = 0;
	lport->seq_offload = 0;
	lport->lro_enabled = 0;
	lport->lro_xid = 0;
	lport->lso_max = 0;

	return 0;
}

/**
 * fcoe_get_wwn() - Get the world wide name from LLD if it supports it
 * @netdev: the associated net device
 * @wwn: the output WWN
 * @type: the type of WWN (WWPN or WWNN)
 *
 * Returns: 0 for success
 */
static int fcoe_get_wwn(struct net_device *netdev, u64 *wwn, int type)
{
	const struct net_device_ops *ops = netdev->netdev_ops;

	if (ops->ndo_fcoe_get_wwn)
		return ops->ndo_fcoe_get_wwn(netdev, wwn, type);
	return -EINVAL;
}

/**
 * fcoe_netdev_features_change - Updates the lport's offload flags based
 * on the LLD netdev's FCoE feature flags
 */
static void fcoe_netdev_features_change(struct fc_lport *lport,
					struct net_device *netdev)
{
	mutex_lock(&lport->lp_mutex);

	if (netdev->features & NETIF_F_SG)
		lport->sg_supp = 1;
	else
		lport->sg_supp = 0;

	if (netdev->features & NETIF_F_FCOE_CRC) {
		lport->crc_offload = 1;
		FCOE_NETDEV_DBG(netdev, "Supports FCCRC offload\n");
	} else {
		lport->crc_offload = 0;
	}

	if (netdev->features & NETIF_F_FSO) {
		lport->seq_offload = 1;
		lport->lso_max = netdev->gso_max_size;
		FCOE_NETDEV_DBG(netdev, "Supports LSO for max len 0x%x\n",
				lport->lso_max);
	} else {
		lport->seq_offload = 0;
		lport->lso_max = 0;
	}

	if (netdev->fcoe_ddp_xid) {
		lport->lro_enabled = 1;
		lport->lro_xid = netdev->fcoe_ddp_xid;
		FCOE_NETDEV_DBG(netdev, "Supports LRO for max xid 0x%x\n",
				lport->lro_xid);
	} else {
		lport->lro_enabled = 0;
		lport->lro_xid = 0;
	}

	mutex_unlock(&lport->lp_mutex);
}

/**
 * fcoe_netdev_config() - Set up net devive for SW FCoE
 * @lport:  The local port that is associated with the net device
 * @netdev: The associated net device
 *
 * Must be called after fcoe_lport_config() as it will use local port mutex
 *
 * Returns: 0 for success
 */
static int fcoe_netdev_config(struct fc_lport *lport, struct net_device *netdev)
{
	u32 mfs;
	u64 wwnn, wwpn;
	struct fcoe_interface *fcoe;
	struct fcoe_port *port;

	/* Setup lport private data to point to fcoe softc */
	port = lport_priv(lport);
	fcoe = port->priv;

	/*
	 * Determine max frame size based on underlying device and optional
	 * user-configured limit.  If the MFS is too low, fcoe_link_ok()
	 * will return 0, so do this first.
	 */
	mfs = netdev->mtu;
	if (netdev->features & NETIF_F_FCOE_MTU) {
		mfs = FCOE_MTU;
		FCOE_NETDEV_DBG(netdev, "Supports FCOE_MTU of %d bytes\n", mfs);
	}
	mfs -= (sizeof(struct fcoe_hdr) + sizeof(struct fcoe_crc_eof));
	if (fc_set_mfs(lport, mfs))
		return -EINVAL;

	/* offload features support */
	fcoe_netdev_features_change(lport, netdev);

	skb_queue_head_init(&port->fcoe_pending_queue);
	port->fcoe_pending_queue_active = 0;
	setup_timer(&port->timer, fcoe_queue_timer, (unsigned long)lport);

	fcoe_link_speed_update(lport);

	if (!lport->vport) {
		if (fcoe_get_wwn(netdev, &wwnn, NETDEV_FCOE_WWNN))
			wwnn = fcoe_wwn_from_mac(fcoe->ctlr.ctl_src_addr, 1, 0);
		fc_set_wwnn(lport, wwnn);
		if (fcoe_get_wwn(netdev, &wwpn, NETDEV_FCOE_WWPN))
			wwpn = fcoe_wwn_from_mac(fcoe->ctlr.ctl_src_addr,
						 2, 0);
		fc_set_wwpn(lport, wwpn);
	}

	return 0;
}

/**
 * fcoe_shost_config() - Set up the SCSI host associated with a local port
 * @lport: The local port
 * @dev:   The device associated with the SCSI host
 *
 * Must be called after fcoe_lport_config() and fcoe_netdev_config()
 *
 * Returns: 0 for success
 */
static int fcoe_shost_config(struct fc_lport *lport, struct device *dev)
{
	int rc = 0;

	/* lport scsi host config */
	lport->host->max_lun = FCOE_MAX_LUN;
	lport->host->max_id = FCOE_MAX_FCP_TARGET;
	lport->host->max_channel = 0;
	lport->host->max_cmd_len = FCOE_MAX_CMD_LEN;

	if (lport->vport)
		lport->host->transportt = fcoe_vport_scsi_transport;
	else
		lport->host->transportt = fcoe_nport_scsi_transport;

	/* add the new host to the SCSI-ml */
	rc = scsi_add_host(lport->host, dev);
	if (rc) {
		FCOE_NETDEV_DBG(fcoe_netdev(lport), "fcoe_shost_config: "
				"error on scsi_add_host\n");
		return rc;
	}

	if (!lport->vport)
		fc_host_max_npiv_vports(lport->host) = USHRT_MAX;

	snprintf(fc_host_symbolic_name(lport->host), FC_SYMBOLIC_NAME_SIZE,
		 "%s v%s over %s", FCOE_NAME, FCOE_VERSION,
		 fcoe_netdev(lport)->name);

	return 0;
}

/**
 * fcoe_oem_match() - The match routine for the offloaded exchange manager
 * @fp: The I/O frame
 *
 * This routine will be associated with an exchange manager (EM). When
 * the libfc exchange handling code is looking for an EM to use it will
 * call this routine and pass it the frame that it wishes to send. This
 * routine will return True if the associated EM is to be used and False
 * if the echange code should continue looking for an EM.
 *
 * The offload EM that this routine is associated with will handle any
 * packets that are for SCSI read requests.
 *
 * Returns: True for read types I/O, otherwise returns false.
 */
bool fcoe_oem_match(struct fc_frame *fp)
{
	return fc_fcp_is_read(fr_fsp(fp)) &&
		(fr_fsp(fp)->data_len > fcoe_ddp_min);
}

/**
 * fcoe_em_config() - Allocate and configure an exchange manager
 * @lport: The local port that the new EM will be associated with
 *
 * Returns: 0 on success
 */
static inline int fcoe_em_config(struct fc_lport *lport)
{
	struct fcoe_port *port = lport_priv(lport);
	struct fcoe_interface *fcoe = port->priv;
	struct fcoe_interface *oldfcoe = NULL;
	struct net_device *old_real_dev, *cur_real_dev;
	u16 min_xid = FCOE_MIN_XID;
	u16 max_xid = FCOE_MAX_XID;

	/*
	 * Check if need to allocate an em instance for
	 * offload exchange ids to be shared across all VN_PORTs/lport.
	 */
	if (!lport->lro_enabled || !lport->lro_xid ||
	    (lport->lro_xid >= max_xid)) {
		lport->lro_xid = 0;
		goto skip_oem;
	}

	/*
	 * Reuse existing offload em instance in case
	 * it is already allocated on real eth device
	 */
	if (fcoe->netdev->priv_flags & IFF_802_1Q_VLAN)
		cur_real_dev = vlan_dev_real_dev(fcoe->netdev);
	else
		cur_real_dev = fcoe->netdev;

	list_for_each_entry(oldfcoe, &fcoe_hostlist, list) {
		if (oldfcoe->netdev->priv_flags & IFF_802_1Q_VLAN)
			old_real_dev = vlan_dev_real_dev(oldfcoe->netdev);
		else
			old_real_dev = oldfcoe->netdev;

		if (cur_real_dev == old_real_dev) {
			fcoe->oem = oldfcoe->oem;
			break;
		}
	}

	if (fcoe->oem) {
		if (!fc_exch_mgr_add(lport, fcoe->oem, fcoe_oem_match)) {
			printk(KERN_ERR "fcoe_em_config: failed to add "
			       "offload em:%p on interface:%s\n",
			       fcoe->oem, fcoe->netdev->name);
			return -ENOMEM;
		}
	} else {
		fcoe->oem = fc_exch_mgr_alloc(lport, FC_CLASS_3,
					      FCOE_MIN_XID, lport->lro_xid,
					      fcoe_oem_match);
		if (!fcoe->oem) {
			printk(KERN_ERR "fcoe_em_config: failed to allocate "
			       "em for offload exches on interface:%s\n",
			       fcoe->netdev->name);
			return -ENOMEM;
		}
	}

	/*
	 * Exclude offload EM xid range from next EM xid range.
	 */
	min_xid += lport->lro_xid + 1;

skip_oem:
	if (!fc_exch_mgr_alloc(lport, FC_CLASS_3, min_xid, max_xid, NULL)) {
		printk(KERN_ERR "fcoe_em_config: failed to "
		       "allocate em on interface %s\n", fcoe->netdev->name);
		return -ENOMEM;
	}

	return 0;
}

/**
 * fcoe_if_destroy() - Tear down a SW FCoE instance
 * @lport: The local port to be destroyed
 *
 */
static void fcoe_if_destroy(struct fc_lport *lport)
{
<<<<<<< HEAD
	struct fcoe_port *port = lport_priv(lport);
	struct fcoe_interface *fcoe = port->priv;
	struct net_device *netdev = fcoe->netdev;

	FCOE_NETDEV_DBG(netdev, "Destroying interface\n");

	/* Logout of the fabric */
	fc_fabric_logoff(lport);

	/* Cleanup the fc_lport */
	fc_lport_destroy(lport);

	/* Stop the transmit retry timer */
	del_timer_sync(&port->timer);

	/* Free existing transmit skbs */
	fcoe_clean_pending_queue(lport);

	if (!is_zero_ether_addr(port->data_src_addr))
		dev_uc_del(netdev, port->data_src_addr);
	rtnl_unlock();

	/* receives may not be stopped until after this */
	fcoe_interface_put(fcoe);

=======
>>>>>>> d762f438
	/* Free queued packets for the per-CPU receive threads */
	fcoe_percpu_clean(lport);

	/* Detach from the scsi-ml */
	fc_remove_host(lport->host);
	scsi_remove_host(lport->host);

	/* Destroy lport scsi_priv */
	fc_fcp_destroy(lport);

	/* There are no more rports or I/O, free the EM */
	fc_exch_mgr_free(lport);

	/* Free memory used by statistical counters */
	fc_lport_free_stats(lport);

	/* Release the Scsi_Host */
	scsi_host_put(lport->host);
}

/**
 * fcoe_ddp_setup() - Call a LLD's ddp_setup through the net device
 * @lport: The local port to setup DDP for
 * @xid:   The exchange ID for this DDP transfer
 * @sgl:   The scatterlist describing this transfer
 * @sgc:   The number of sg items
 *
 * Returns: 0 if the DDP context was not configured
 */
static int fcoe_ddp_setup(struct fc_lport *lport, u16 xid,
			  struct scatterlist *sgl, unsigned int sgc)
{
	struct net_device *netdev = fcoe_netdev(lport);

	if (netdev->netdev_ops->ndo_fcoe_ddp_setup)
		return netdev->netdev_ops->ndo_fcoe_ddp_setup(netdev,
							      xid, sgl,
							      sgc);

	return 0;
}

/**
 * fcoe_ddp_done() - Call a LLD's ddp_done through the net device
 * @lport: The local port to complete DDP on
 * @xid:   The exchange ID for this DDP transfer
 *
 * Returns: the length of data that have been completed by DDP
 */
static int fcoe_ddp_done(struct fc_lport *lport, u16 xid)
{
	struct net_device *netdev = fcoe_netdev(lport);

	if (netdev->netdev_ops->ndo_fcoe_ddp_done)
		return netdev->netdev_ops->ndo_fcoe_ddp_done(netdev, xid);
	return 0;
}

/**
 * fcoe_if_create() - Create a FCoE instance on an interface
 * @fcoe:   The FCoE interface to create a local port on
 * @parent: The device pointer to be the parent in sysfs for the SCSI host
 * @npiv:   Indicates if the port is a vport or not
 *
 * Creates a fc_lport instance and a Scsi_Host instance and configure them.
 *
 * Returns: The allocated fc_lport or an error pointer
 */
static struct fc_lport *fcoe_if_create(struct fcoe_interface *fcoe,
				       struct device *parent, int npiv)
{
	struct net_device *netdev = fcoe->netdev;
	struct fc_lport *lport, *n_port;
	struct fcoe_port *port;
	struct Scsi_Host *shost;
	int rc;
	/*
	 * parent is only a vport if npiv is 1,
	 * but we'll only use vport in that case so go ahead and set it
	 */
	struct fc_vport *vport = dev_to_vport(parent);

	FCOE_NETDEV_DBG(netdev, "Create Interface\n");

	if (!npiv)
		lport = libfc_host_alloc(&fcoe_shost_template, sizeof(*port));
	else
		lport = libfc_vport_create(vport, sizeof(*port));

	if (!lport) {
		FCOE_NETDEV_DBG(netdev, "Could not allocate host structure\n");
		rc = -ENOMEM;
		goto out;
	}
	port = lport_priv(lport);
	port->lport = lport;
	port->priv = fcoe;
	port->max_queue_depth = FCOE_MAX_QUEUE_DEPTH;
	port->min_queue_depth = FCOE_MIN_QUEUE_DEPTH;
	INIT_WORK(&port->destroy_work, fcoe_destroy_work);

	/* configure a fc_lport including the exchange manager */
	rc = fcoe_lport_config(lport);
	if (rc) {
		FCOE_NETDEV_DBG(netdev, "Could not configure lport for the "
				"interface\n");
		goto out_host_put;
	}

	if (npiv) {
		FCOE_NETDEV_DBG(netdev, "Setting vport names, "
				"%16.16llx %16.16llx\n",
				vport->node_name, vport->port_name);
		fc_set_wwnn(lport, vport->node_name);
		fc_set_wwpn(lport, vport->port_name);
	}

	/* configure lport network properties */
	rc = fcoe_netdev_config(lport, netdev);
	if (rc) {
		FCOE_NETDEV_DBG(netdev, "Could not configure netdev for the "
				"interface\n");
		goto out_lp_destroy;
	}

	/* configure lport scsi host properties */
	rc = fcoe_shost_config(lport, parent);
	if (rc) {
		FCOE_NETDEV_DBG(netdev, "Could not configure shost for the "
				"interface\n");
		goto out_lp_destroy;
	}

	/* Initialize the library */
	rc = fcoe_libfc_config(lport, &fcoe->ctlr, &fcoe_libfc_fcn_templ, 1);
	if (rc) {
		FCOE_NETDEV_DBG(netdev, "Could not configure libfc for the "
				"interface\n");
		goto out_lp_destroy;
	}

	/*
	 * fcoe_em_alloc() and fcoe_hostlist_add() both
	 * need to be atomic with respect to other changes to the
	 * hostlist since fcoe_em_alloc() looks for an existing EM
	 * instance on host list updated by fcoe_hostlist_add().
	 *
	 * This is currently handled through the fcoe_config_mutex
	 * begin held.
	 */
	if (!npiv)
		/* lport exch manager allocation */
		rc = fcoe_em_config(lport);
	else {
		shost = vport_to_shost(vport);
		n_port = shost_priv(shost);
		rc = fc_exch_mgr_list_clone(n_port, lport);
	}

	if (rc) {
		FCOE_NETDEV_DBG(netdev, "Could not configure the EM\n");
		goto out_lp_destroy;
	}

	fcoe_interface_get(fcoe);
	return lport;

out_lp_destroy:
	fc_exch_mgr_free(lport);
out_host_put:
	scsi_host_put(lport->host);
out:
	return ERR_PTR(rc);
}

/**
 * fcoe_if_init() - Initialization routine for fcoe.ko
 *
 * Attaches the SW FCoE transport to the FC transport
 *
 * Returns: 0 on success
 */
static int __init fcoe_if_init(void)
{
	/* attach to scsi transport */
	fcoe_nport_scsi_transport =
		fc_attach_transport(&fcoe_nport_fc_functions);
	fcoe_vport_scsi_transport =
		fc_attach_transport(&fcoe_vport_fc_functions);

	if (!fcoe_nport_scsi_transport) {
		printk(KERN_ERR "fcoe: Failed to attach to the FC transport\n");
		return -ENODEV;
	}

	return 0;
}

/**
 * fcoe_if_exit() - Tear down fcoe.ko
 *
 * Detaches the SW FCoE transport from the FC transport
 *
 * Returns: 0 on success
 */
int __exit fcoe_if_exit(void)
{
	fc_release_transport(fcoe_nport_scsi_transport);
	fc_release_transport(fcoe_vport_scsi_transport);
	fcoe_nport_scsi_transport = NULL;
	fcoe_vport_scsi_transport = NULL;
	return 0;
}

/**
 * fcoe_percpu_thread_create() - Create a receive thread for an online CPU
 * @cpu: The CPU index of the CPU to create a receive thread for
 */
static void fcoe_percpu_thread_create(unsigned int cpu)
{
	struct fcoe_percpu_s *p;
	struct task_struct *thread;

	p = &per_cpu(fcoe_percpu, cpu);

	thread = kthread_create(fcoe_percpu_receive_thread,
				(void *)p, "fcoethread/%d", cpu);

	if (likely(!IS_ERR(thread))) {
		kthread_bind(thread, cpu);
		wake_up_process(thread);

		spin_lock_bh(&p->fcoe_rx_list.lock);
		p->thread = thread;
		spin_unlock_bh(&p->fcoe_rx_list.lock);
	}
}

/**
 * fcoe_percpu_thread_destroy() - Remove the receive thread of a CPU
 * @cpu: The CPU index of the CPU whose receive thread is to be destroyed
 *
 * Destroys a per-CPU Rx thread. Any pending skbs are moved to the
 * current CPU's Rx thread. If the thread being destroyed is bound to
 * the CPU processing this context the skbs will be freed.
 */
static void fcoe_percpu_thread_destroy(unsigned int cpu)
{
	struct fcoe_percpu_s *p;
	struct task_struct *thread;
	struct page *crc_eof;
	struct sk_buff *skb;
#ifdef CONFIG_SMP
	struct fcoe_percpu_s *p0;
	unsigned targ_cpu = get_cpu();
#endif /* CONFIG_SMP */

	FCOE_DBG("Destroying receive thread for CPU %d\n", cpu);

	/* Prevent any new skbs from being queued for this CPU. */
	p = &per_cpu(fcoe_percpu, cpu);
	spin_lock_bh(&p->fcoe_rx_list.lock);
	thread = p->thread;
	p->thread = NULL;
	crc_eof = p->crc_eof_page;
	p->crc_eof_page = NULL;
	p->crc_eof_offset = 0;
	spin_unlock_bh(&p->fcoe_rx_list.lock);

#ifdef CONFIG_SMP
	/*
	 * Don't bother moving the skb's if this context is running
	 * on the same CPU that is having its thread destroyed. This
	 * can easily happen when the module is removed.
	 */
	if (cpu != targ_cpu) {
		p0 = &per_cpu(fcoe_percpu, targ_cpu);
		spin_lock_bh(&p0->fcoe_rx_list.lock);
		if (p0->thread) {
			FCOE_DBG("Moving frames from CPU %d to CPU %d\n",
				 cpu, targ_cpu);

			while ((skb = __skb_dequeue(&p->fcoe_rx_list)) != NULL)
				__skb_queue_tail(&p0->fcoe_rx_list, skb);
			spin_unlock_bh(&p0->fcoe_rx_list.lock);
		} else {
			/*
			 * The targeted CPU is not initialized and cannot accept
			 * new	skbs. Unlock the targeted CPU and drop the skbs
			 * on the CPU that is going offline.
			 */
			while ((skb = __skb_dequeue(&p->fcoe_rx_list)) != NULL)
				kfree_skb(skb);
			spin_unlock_bh(&p0->fcoe_rx_list.lock);
		}
	} else {
		/*
		 * This scenario occurs when the module is being removed
		 * and all threads are being destroyed. skbs will continue
		 * to be shifted from the CPU thread that is being removed
		 * to the CPU thread associated with the CPU that is processing
		 * the module removal. Once there is only one CPU Rx thread it
		 * will reach this case and we will drop all skbs and later
		 * stop the thread.
		 */
		spin_lock_bh(&p->fcoe_rx_list.lock);
		while ((skb = __skb_dequeue(&p->fcoe_rx_list)) != NULL)
			kfree_skb(skb);
		spin_unlock_bh(&p->fcoe_rx_list.lock);
	}
	put_cpu();
#else
	/*
	 * This a non-SMP scenario where the singular Rx thread is
	 * being removed. Free all skbs and stop the thread.
	 */
	spin_lock_bh(&p->fcoe_rx_list.lock);
	while ((skb = __skb_dequeue(&p->fcoe_rx_list)) != NULL)
		kfree_skb(skb);
	spin_unlock_bh(&p->fcoe_rx_list.lock);
#endif

	if (thread)
		kthread_stop(thread);

	if (crc_eof)
		put_page(crc_eof);
}

/**
 * fcoe_cpu_callback() - Handler for CPU hotplug events
 * @nfb:    The callback data block
 * @action: The event triggering the callback
 * @hcpu:   The index of the CPU that the event is for
 *
 * This creates or destroys per-CPU data for fcoe
 *
 * Returns NOTIFY_OK always.
 */
static int fcoe_cpu_callback(struct notifier_block *nfb,
			     unsigned long action, void *hcpu)
{
	unsigned cpu = (unsigned long)hcpu;

	switch (action) {
	case CPU_ONLINE:
	case CPU_ONLINE_FROZEN:
		FCOE_DBG("CPU %x online: Create Rx thread\n", cpu);
		fcoe_percpu_thread_create(cpu);
		break;
	case CPU_DEAD:
	case CPU_DEAD_FROZEN:
		FCOE_DBG("CPU %x offline: Remove Rx thread\n", cpu);
		fcoe_percpu_thread_destroy(cpu);
		break;
	default:
		break;
	}
	return NOTIFY_OK;
}

/**
 * fcoe_rcv() - Receive packets from a net device
 * @skb:    The received packet
 * @netdev: The net device that the packet was received on
 * @ptype:  The packet type context
 * @olddev: The last device net device
 *
 * This routine is called by NET_RX_SOFTIRQ. It receives a packet, builds a
 * FC frame and passes the frame to libfc.
 *
 * Returns: 0 for success
 */
int fcoe_rcv(struct sk_buff *skb, struct net_device *netdev,
	     struct packet_type *ptype, struct net_device *olddev)
{
	struct fc_lport *lport;
	struct fcoe_rcv_info *fr;
	struct fcoe_interface *fcoe;
	struct fc_frame_header *fh;
	struct fcoe_percpu_s *fps;
	struct ethhdr *eh;
	unsigned int cpu;

	fcoe = container_of(ptype, struct fcoe_interface, fcoe_packet_type);
	lport = fcoe->ctlr.lp;
	if (unlikely(!lport)) {
		FCOE_NETDEV_DBG(netdev, "Cannot find hba structure");
		goto err2;
	}
	if (!lport->link_up)
		goto err2;

	FCOE_NETDEV_DBG(netdev, "skb_info: len:%d data_len:%d head:%p "
			"data:%p tail:%p end:%p sum:%d dev:%s",
			skb->len, skb->data_len, skb->head, skb->data,
			skb_tail_pointer(skb), skb_end_pointer(skb),
			skb->csum, skb->dev ? skb->dev->name : "<NULL>");

	eh = eth_hdr(skb);

	if (is_fip_mode(&fcoe->ctlr) &&
	    compare_ether_addr(eh->h_source, fcoe->ctlr.dest_addr)) {
		FCOE_NETDEV_DBG(netdev, "wrong source mac address:%pM\n",
				eh->h_source);
		goto err;
	}

	/*
	 * Check for minimum frame length, and make sure required FCoE
	 * and FC headers are pulled into the linear data area.
	 */
	if (unlikely((skb->len < FCOE_MIN_FRAME) ||
		     !pskb_may_pull(skb, FCOE_HEADER_LEN)))
		goto err;

	skb_set_transport_header(skb, sizeof(struct fcoe_hdr));
	fh = (struct fc_frame_header *) skb_transport_header(skb);

	if (ntoh24(&eh->h_dest[3]) != ntoh24(fh->fh_d_id)) {
		FCOE_NETDEV_DBG(netdev, "FC frame d_id mismatch with MAC:%pM\n",
				eh->h_dest);
		goto err;
	}

	fr = fcoe_dev_from_skb(skb);
	fr->fr_dev = lport;
	fr->ptype = ptype;

	/*
	 * In case the incoming frame's exchange is originated from
	 * the initiator, then received frame's exchange id is ANDed
	 * with fc_cpu_mask bits to get the same cpu on which exchange
	 * was originated, otherwise just use the current cpu.
	 */
	if (ntoh24(fh->fh_f_ctl) & FC_FC_EX_CTX)
		cpu = ntohs(fh->fh_ox_id) & fc_cpu_mask;
	else
		cpu = smp_processor_id();

	fps = &per_cpu(fcoe_percpu, cpu);
	spin_lock_bh(&fps->fcoe_rx_list.lock);
	if (unlikely(!fps->thread)) {
		/*
		 * The targeted CPU is not ready, let's target
		 * the first CPU now. For non-SMP systems this
		 * will check the same CPU twice.
		 */
		FCOE_NETDEV_DBG(netdev, "CPU is online, but no receive thread "
				"ready for incoming skb- using first online "
				"CPU.\n");

		spin_unlock_bh(&fps->fcoe_rx_list.lock);
		cpu = cpumask_first(cpu_online_mask);
		fps = &per_cpu(fcoe_percpu, cpu);
		spin_lock_bh(&fps->fcoe_rx_list.lock);
		if (!fps->thread) {
			spin_unlock_bh(&fps->fcoe_rx_list.lock);
			goto err;
		}
	}

	/*
	 * We now have a valid CPU that we're targeting for
	 * this skb. We also have this receive thread locked,
	 * so we're free to queue skbs into it's queue.
	 */

	/* If this is a SCSI-FCP frame, and this is already executing on the
	 * correct CPU, and the queue for this CPU is empty, then go ahead
	 * and process the frame directly in the softirq context.
	 * This lets us process completions without context switching from the
	 * NET_RX softirq, to our receive processing thread, and then back to
	 * BLOCK softirq context.
	 */
	if (fh->fh_type == FC_TYPE_FCP &&
	    cpu == smp_processor_id() &&
	    skb_queue_empty(&fps->fcoe_rx_list)) {
		spin_unlock_bh(&fps->fcoe_rx_list.lock);
		fcoe_recv_frame(skb);
	} else {
		__skb_queue_tail(&fps->fcoe_rx_list, skb);
		if (fps->fcoe_rx_list.qlen == 1)
			wake_up_process(fps->thread);
		spin_unlock_bh(&fps->fcoe_rx_list.lock);
	}

	return 0;
err:
	per_cpu_ptr(lport->dev_stats, get_cpu())->ErrorFrames++;
	put_cpu();
err2:
	kfree_skb(skb);
	return -1;
}

/**
 * fcoe_alloc_paged_crc_eof() - Allocate a page to be used for the trailer CRC
 * @skb:  The packet to be transmitted
 * @tlen: The total length of the trailer
 *
 * Returns: 0 for success
 */
static int fcoe_alloc_paged_crc_eof(struct sk_buff *skb, int tlen)
{
	struct fcoe_percpu_s *fps;
	int rc;

	fps = &get_cpu_var(fcoe_percpu);
	rc = fcoe_get_paged_crc_eof(skb, tlen, fps);
	put_cpu_var(fcoe_percpu);

	return rc;
}

/**
 * fcoe_xmit() - Transmit a FCoE frame
 * @lport: The local port that the frame is to be transmitted for
 * @fp:	   The frame to be transmitted
 *
 * Return: 0 for success
 */
int fcoe_xmit(struct fc_lport *lport, struct fc_frame *fp)
{
	int wlen;
	u32 crc;
	struct ethhdr *eh;
	struct fcoe_crc_eof *cp;
	struct sk_buff *skb;
	struct fcoe_dev_stats *stats;
	struct fc_frame_header *fh;
	unsigned int hlen;		/* header length implies the version */
	unsigned int tlen;		/* trailer length */
	unsigned int elen;		/* eth header, may include vlan */
	struct fcoe_port *port = lport_priv(lport);
	struct fcoe_interface *fcoe = port->priv;
	u8 sof, eof;
	struct fcoe_hdr *hp;

	WARN_ON((fr_len(fp) % sizeof(u32)) != 0);

	fh = fc_frame_header_get(fp);
	skb = fp_skb(fp);
	wlen = skb->len / FCOE_WORD_TO_BYTE;

	if (!lport->link_up) {
		kfree_skb(skb);
		return 0;
	}

	if (unlikely(fh->fh_type == FC_TYPE_ELS) &&
	    fcoe_ctlr_els_send(&fcoe->ctlr, lport, skb))
		return 0;

	sof = fr_sof(fp);
	eof = fr_eof(fp);

	elen = sizeof(struct ethhdr);
	hlen = sizeof(struct fcoe_hdr);
	tlen = sizeof(struct fcoe_crc_eof);
	wlen = (skb->len - tlen + sizeof(crc)) / FCOE_WORD_TO_BYTE;

	/* crc offload */
	if (likely(lport->crc_offload)) {
		skb->ip_summed = CHECKSUM_PARTIAL;
		skb->csum_start = skb_headroom(skb);
		skb->csum_offset = skb->len;
		crc = 0;
	} else {
		skb->ip_summed = CHECKSUM_NONE;
		crc = fcoe_fc_crc(fp);
	}

	/* copy port crc and eof to the skb buff */
	if (skb_is_nonlinear(skb)) {
		skb_frag_t *frag;
		if (fcoe_alloc_paged_crc_eof(skb, tlen)) {
			kfree_skb(skb);
			return -ENOMEM;
		}
		frag = &skb_shinfo(skb)->frags[skb_shinfo(skb)->nr_frags - 1];
		cp = kmap_atomic(frag->page, KM_SKB_DATA_SOFTIRQ)
			+ frag->page_offset;
	} else {
		cp = (struct fcoe_crc_eof *)skb_put(skb, tlen);
	}

	memset(cp, 0, sizeof(*cp));
	cp->fcoe_eof = eof;
	cp->fcoe_crc32 = cpu_to_le32(~crc);

	if (skb_is_nonlinear(skb)) {
		kunmap_atomic(cp, KM_SKB_DATA_SOFTIRQ);
		cp = NULL;
	}

	/* adjust skb network/transport offsets to match mac/fcoe/port */
	skb_push(skb, elen + hlen);
	skb_reset_mac_header(skb);
	skb_reset_network_header(skb);
	skb->mac_len = elen;
	skb->protocol = htons(ETH_P_FCOE);
	skb->dev = fcoe->netdev;

	/* fill up mac and fcoe headers */
	eh = eth_hdr(skb);
	eh->h_proto = htons(ETH_P_FCOE);
	memcpy(eh->h_dest, fcoe->ctlr.dest_addr, ETH_ALEN);
	if (fcoe->ctlr.map_dest)
		memcpy(eh->h_dest + 3, fh->fh_d_id, 3);

	if (unlikely(fcoe->ctlr.flogi_oxid != FC_XID_UNKNOWN))
		memcpy(eh->h_source, fcoe->ctlr.ctl_src_addr, ETH_ALEN);
	else
		memcpy(eh->h_source, port->data_src_addr, ETH_ALEN);

	hp = (struct fcoe_hdr *)(eh + 1);
	memset(hp, 0, sizeof(*hp));
	if (FC_FCOE_VER)
		FC_FCOE_ENCAPS_VER(hp, FC_FCOE_VER);
	hp->fcoe_sof = sof;

	/* fcoe lso, mss is in max_payload which is non-zero for FCP data */
	if (lport->seq_offload && fr_max_payload(fp)) {
		skb_shinfo(skb)->gso_type = SKB_GSO_FCOE;
		skb_shinfo(skb)->gso_size = fr_max_payload(fp);
	} else {
		skb_shinfo(skb)->gso_type = 0;
		skb_shinfo(skb)->gso_size = 0;
	}
	/* update tx stats: regardless if LLD fails */
	stats = per_cpu_ptr(lport->dev_stats, get_cpu());
	stats->TxFrames++;
	stats->TxWords += wlen;
	put_cpu();

	/* send down to lld */
	fr_dev(fp) = lport;
	if (port->fcoe_pending_queue.qlen)
		fcoe_check_wait_queue(lport, skb);
	else if (fcoe_start_io(skb))
		fcoe_check_wait_queue(lport, skb);

	return 0;
}

/**
 * fcoe_percpu_flush_done() - Indicate per-CPU queue flush completion
 * @skb: The completed skb (argument required by destructor)
 */
static void fcoe_percpu_flush_done(struct sk_buff *skb)
{
	complete(&fcoe_flush_completion);
}

/**
 * fcoe_filter_frames() - filter out bad fcoe frames, i.e. bad CRC
 * @lport: The local port the frame was received on
 * @fp:	   The received frame
 *
 * Return: 0 on passing filtering checks
 */
static inline int fcoe_filter_frames(struct fc_lport *lport,
				     struct fc_frame *fp)
{
	struct fcoe_interface *fcoe;
	struct fc_frame_header *fh;
	struct sk_buff *skb = (struct sk_buff *)fp;
	struct fcoe_dev_stats *stats;

	/*
	 * We only check CRC if no offload is available and if it is
	 * it's solicited data, in which case, the FCP layer would
	 * check it during the copy.
	 */
	if (lport->crc_offload && skb->ip_summed == CHECKSUM_UNNECESSARY)
		fr_flags(fp) &= ~FCPHF_CRC_UNCHECKED;
	else
		fr_flags(fp) |= FCPHF_CRC_UNCHECKED;

	fh = (struct fc_frame_header *) skb_transport_header(skb);
	fh = fc_frame_header_get(fp);
	if (fh->fh_r_ctl == FC_RCTL_DD_SOL_DATA && fh->fh_type == FC_TYPE_FCP)
		return 0;

	fcoe = ((struct fcoe_port *)lport_priv(lport))->priv;
	if (is_fip_mode(&fcoe->ctlr) && fc_frame_payload_op(fp) == ELS_LOGO &&
	    ntoh24(fh->fh_s_id) == FC_FID_FLOGI) {
		FCOE_DBG("fcoe: dropping FCoE lport LOGO in fip mode\n");
		return -EINVAL;
	}

	if (!(fr_flags(fp) & FCPHF_CRC_UNCHECKED) ||
	    le32_to_cpu(fr_crc(fp)) == ~crc32(~0, skb->data, skb->len)) {
		fr_flags(fp) &= ~FCPHF_CRC_UNCHECKED;
		return 0;
	}

	stats = per_cpu_ptr(lport->dev_stats, get_cpu());
	stats->InvalidCRCCount++;
	if (stats->InvalidCRCCount < 5)
		printk(KERN_WARNING "fcoe: dropping frame with CRC error\n");
	return -EINVAL;
}

/**
 * fcoe_recv_frame() - process a single received frame
 * @skb: frame to process
 */
static void fcoe_recv_frame(struct sk_buff *skb)
{
	u32 fr_len;
	struct fc_lport *lport;
	struct fcoe_rcv_info *fr;
	struct fcoe_dev_stats *stats;
	struct fcoe_crc_eof crc_eof;
	struct fc_frame *fp;
	struct fcoe_port *port;
	struct fcoe_hdr *hp;

	fr = fcoe_dev_from_skb(skb);
	lport = fr->fr_dev;
	if (unlikely(!lport)) {
		if (skb->destructor != fcoe_percpu_flush_done)
			FCOE_NETDEV_DBG(skb->dev, "NULL lport in skb");
		kfree_skb(skb);
		return;
	}

	FCOE_NETDEV_DBG(skb->dev, "skb_info: len:%d data_len:%d "
			"head:%p data:%p tail:%p end:%p sum:%d dev:%s",
			skb->len, skb->data_len,
			skb->head, skb->data, skb_tail_pointer(skb),
			skb_end_pointer(skb), skb->csum,
			skb->dev ? skb->dev->name : "<NULL>");

	port = lport_priv(lport);
	if (skb_is_nonlinear(skb))
		skb_linearize(skb);	/* not ideal */

	/*
	 * Frame length checks and setting up the header pointers
	 * was done in fcoe_rcv already.
	 */
	hp = (struct fcoe_hdr *) skb_network_header(skb);

	stats = per_cpu_ptr(lport->dev_stats, get_cpu());
	if (unlikely(FC_FCOE_DECAPS_VER(hp) != FC_FCOE_VER)) {
		if (stats->ErrorFrames < 5)
			printk(KERN_WARNING "fcoe: FCoE version "
			       "mismatch: The frame has "
			       "version %x, but the "
			       "initiator supports version "
			       "%x\n", FC_FCOE_DECAPS_VER(hp),
			       FC_FCOE_VER);
		goto drop;
	}

	skb_pull(skb, sizeof(struct fcoe_hdr));
	fr_len = skb->len - sizeof(struct fcoe_crc_eof);

	stats->RxFrames++;
	stats->RxWords += fr_len / FCOE_WORD_TO_BYTE;

	fp = (struct fc_frame *)skb;
	fc_frame_init(fp);
	fr_dev(fp) = lport;
	fr_sof(fp) = hp->fcoe_sof;

	/* Copy out the CRC and EOF trailer for access */
	if (skb_copy_bits(skb, fr_len, &crc_eof, sizeof(crc_eof)))
		goto drop;
	fr_eof(fp) = crc_eof.fcoe_eof;
	fr_crc(fp) = crc_eof.fcoe_crc32;
	if (pskb_trim(skb, fr_len))
		goto drop;

	if (!fcoe_filter_frames(lport, fp)) {
		put_cpu();
		fc_exch_recv(lport, fp);
		return;
	}
drop:
	stats->ErrorFrames++;
	put_cpu();
	kfree_skb(skb);
}

/**
 * fcoe_percpu_receive_thread() - The per-CPU packet receive thread
 * @arg: The per-CPU context
 *
 * Return: 0 for success
 */
int fcoe_percpu_receive_thread(void *arg)
{
	struct fcoe_percpu_s *p = arg;
	struct sk_buff *skb;

	set_user_nice(current, -20);

	while (!kthread_should_stop()) {

		spin_lock_bh(&p->fcoe_rx_list.lock);
		while ((skb = __skb_dequeue(&p->fcoe_rx_list)) == NULL) {
			set_current_state(TASK_INTERRUPTIBLE);
			spin_unlock_bh(&p->fcoe_rx_list.lock);
			schedule();
			set_current_state(TASK_RUNNING);
			if (kthread_should_stop())
				return 0;
			spin_lock_bh(&p->fcoe_rx_list.lock);
		}
		spin_unlock_bh(&p->fcoe_rx_list.lock);
		fcoe_recv_frame(skb);
	}
	return 0;
}

/**
 * fcoe_dev_setup() - Setup the link change notification interface
 */
static void fcoe_dev_setup(void)
{
	register_netdevice_notifier(&fcoe_notifier);
}

/**
 * fcoe_dev_cleanup() - Cleanup the link change notification interface
 */
static void fcoe_dev_cleanup(void)
{
	unregister_netdevice_notifier(&fcoe_notifier);
}

/**
 * fcoe_device_notification() - Handler for net device events
 * @notifier: The context of the notification
 * @event:    The type of event
 * @ptr:      The net device that the event was on
 *
 * This function is called by the Ethernet driver in case of link change event.
 *
 * Returns: 0 for success
 */
static int fcoe_device_notification(struct notifier_block *notifier,
				    ulong event, void *ptr)
{
	struct fc_lport *lport = NULL;
	struct net_device *netdev = ptr;
	struct fcoe_interface *fcoe;
	struct fcoe_port *port;
	struct fcoe_dev_stats *stats;
	u32 link_possible = 1;
	u32 mfs;
	int rc = NOTIFY_OK;

	list_for_each_entry(fcoe, &fcoe_hostlist, list) {
		if (fcoe->netdev == netdev) {
			lport = fcoe->ctlr.lp;
			break;
		}
	}
	if (!lport) {
		rc = NOTIFY_DONE;
		goto out;
	}

	switch (event) {
	case NETDEV_DOWN:
	case NETDEV_GOING_DOWN:
		link_possible = 0;
		break;
	case NETDEV_UP:
	case NETDEV_CHANGE:
		break;
	case NETDEV_CHANGEMTU:
		if (netdev->features & NETIF_F_FCOE_MTU)
			break;
		mfs = netdev->mtu - (sizeof(struct fcoe_hdr) +
				     sizeof(struct fcoe_crc_eof));
		if (mfs >= FC_MIN_MAX_FRAME)
			fc_set_mfs(lport, mfs);
		break;
	case NETDEV_REGISTER:
		break;
	case NETDEV_UNREGISTER:
		list_del(&fcoe->list);
		port = lport_priv(fcoe->ctlr.lp);
		fcoe_interface_cleanup(fcoe);
		queue_work(fcoe_wq, &port->destroy_work);
		goto out;
		break;
	case NETDEV_FEAT_CHANGE:
		fcoe_netdev_features_change(lport, netdev);
		break;
	default:
		FCOE_NETDEV_DBG(netdev, "Unknown event %ld "
				"from netdev netlink\n", event);
	}

	fcoe_link_speed_update(lport);

	if (link_possible && !fcoe_link_ok(lport))
		fcoe_ctlr_link_up(&fcoe->ctlr);
	else if (fcoe_ctlr_link_down(&fcoe->ctlr)) {
		stats = per_cpu_ptr(lport->dev_stats, get_cpu());
		stats->LinkFailureCount++;
		put_cpu();
		fcoe_clean_pending_queue(lport);
	}
out:
	return rc;
}

/**
 * fcoe_disable() - Disables a FCoE interface
 * @netdev  : The net_device object the Ethernet interface to create on
 *
 * Called from fcoe transport.
 *
 * Returns: 0 for success
 */
static int fcoe_disable(struct net_device *netdev)
{
	struct fcoe_interface *fcoe;
	int rc = 0;

	mutex_lock(&fcoe_config_mutex);
<<<<<<< HEAD
#ifdef CONFIG_FCOE_MODULE
	/*
	 * Make sure the module has been initialized, and is not about to be
	 * removed.  Module paramter sysfs files are writable before the
	 * module_init function is called and after module_exit.
	 */
	if (THIS_MODULE->state != MODULE_STATE_LIVE) {
		rc = -ENODEV;
		goto out_nodev;
	}
#endif

	if (!rtnl_trylock()) {
		mutex_unlock(&fcoe_config_mutex);
		return -ERESTARTSYS;
	}
=======
>>>>>>> d762f438

	rtnl_lock();
	fcoe = fcoe_hostlist_lookup_port(netdev);
	rtnl_unlock();

	if (fcoe) {
		fcoe_ctlr_link_down(&fcoe->ctlr);
		fcoe_clean_pending_queue(fcoe->ctlr.lp);
	} else
		rc = -ENODEV;

<<<<<<< HEAD
out_nodev:
=======
>>>>>>> d762f438
	mutex_unlock(&fcoe_config_mutex);
	return rc;
}

/**
 * fcoe_enable() - Enables a FCoE interface
 * @netdev  : The net_device object the Ethernet interface to create on
 *
 * Called from fcoe transport.
 *
 * Returns: 0 for success
 */
static int fcoe_enable(struct net_device *netdev)
{
	struct fcoe_interface *fcoe;
	int rc = 0;

	mutex_lock(&fcoe_config_mutex);
<<<<<<< HEAD
#ifdef CONFIG_FCOE_MODULE
	/*
	 * Make sure the module has been initialized, and is not about to be
	 * removed.  Module paramter sysfs files are writable before the
	 * module_init function is called and after module_exit.
	 */
	if (THIS_MODULE->state != MODULE_STATE_LIVE) {
		rc = -ENODEV;
		goto out_nodev;
	}
#endif
	if (!rtnl_trylock()) {
		mutex_unlock(&fcoe_config_mutex);
		return -ERESTARTSYS;
	}

=======
	rtnl_lock();
>>>>>>> d762f438
	fcoe = fcoe_hostlist_lookup_port(netdev);
	rtnl_unlock();

	if (!fcoe)
		rc = -ENODEV;
	else if (!fcoe_link_ok(fcoe->ctlr.lp))
		fcoe_ctlr_link_up(&fcoe->ctlr);

<<<<<<< HEAD
out_nodev:
=======
>>>>>>> d762f438
	mutex_unlock(&fcoe_config_mutex);
	return rc;
}

/**
 * fcoe_destroy() - Destroy a FCoE interface
 * @netdev  : The net_device object the Ethernet interface to create on
 *
 * Called from fcoe transport
 *
 * Returns: 0 for success
 */
static int fcoe_destroy(struct net_device *netdev)
{
	struct fcoe_interface *fcoe;
<<<<<<< HEAD
	int rc = 0;

	mutex_lock(&fcoe_config_mutex);
#ifdef CONFIG_FCOE_MODULE
	/*
	 * Make sure the module has been initialized, and is not about to be
	 * removed.  Module paramter sysfs files are writable before the
	 * module_init function is called and after module_exit.
	 */
	if (THIS_MODULE->state != MODULE_STATE_LIVE) {
		rc = -ENODEV;
		goto out_nodev;
	}
#endif
	if (!rtnl_trylock()) {
		mutex_unlock(&fcoe_config_mutex);
		return -ERESTARTSYS;
	}

=======
	struct fc_lport *lport;
	int rc = 0;

	mutex_lock(&fcoe_config_mutex);
	rtnl_lock();
>>>>>>> d762f438
	fcoe = fcoe_hostlist_lookup_port(netdev);
	if (!fcoe) {
		rtnl_unlock();
		rc = -ENODEV;
		goto out_nodev;
	}
	lport = fcoe->ctlr.lp;
	list_del(&fcoe->list);
<<<<<<< HEAD
	/* RTNL mutex is dropped by fcoe_if_destroy */
	fcoe_if_destroy(fcoe->ctlr.lp);
=======
	fcoe_interface_cleanup(fcoe);
	rtnl_unlock();
	fcoe_if_destroy(lport);
>>>>>>> d762f438
out_nodev:
	mutex_unlock(&fcoe_config_mutex);
	return rc;
}

/**
 * fcoe_destroy_work() - Destroy a FCoE port in a deferred work context
 * @work: Handle to the FCoE port to be destroyed
 */
static void fcoe_destroy_work(struct work_struct *work)
{
	struct fcoe_port *port;

	port = container_of(work, struct fcoe_port, destroy_work);
	mutex_lock(&fcoe_config_mutex);
	fcoe_if_destroy(port->lport);
	mutex_unlock(&fcoe_config_mutex);
}

/**
 * fcoe_match() - Check if the FCoE is supported on the given netdevice
 * @netdev  : The net_device object the Ethernet interface to create on
 *
 * Called from fcoe transport.
 *
 * Returns: always returns true as this is the default FCoE transport,
 * i.e., support all netdevs.
 */
static bool fcoe_match(struct net_device *netdev)
{
	return true;
}

/**
 * fcoe_create() - Create a fcoe interface
 * @netdev  : The net_device object the Ethernet interface to create on
 * @fip_mode: The FIP mode for this creation
 *
 * Called from fcoe transport
 *
 * Returns: 0 for success
 */
static int fcoe_create(struct net_device *netdev, enum fip_state fip_mode)
{
	int rc;
	struct fcoe_interface *fcoe;
	struct fc_lport *lport;

	mutex_lock(&fcoe_config_mutex);
<<<<<<< HEAD

	if (!rtnl_trylock()) {
		mutex_unlock(&fcoe_config_mutex);
		return -ERESTARTSYS;
	}

#ifdef CONFIG_FCOE_MODULE
	/*
	 * Make sure the module has been initialized, and is not about to be
	 * removed.  Module paramter sysfs files are writable before the
	 * module_init function is called and after module_exit.
	 */
	if (THIS_MODULE->state != MODULE_STATE_LIVE) {
		rc = -ENODEV;
		goto out_nodev;
	}
#endif
=======
	rtnl_lock();
>>>>>>> d762f438

	/* look for existing lport */
	if (fcoe_hostlist_lookup(netdev)) {
		rc = -EEXIST;
		goto out_nodev;
	}

	fcoe = fcoe_interface_create(netdev, fip_mode);
	if (IS_ERR(fcoe)) {
		rc = PTR_ERR(fcoe);
		goto out_nodev;
	}

	lport = fcoe_if_create(fcoe, &netdev->dev, 0);
	if (IS_ERR(lport)) {
		printk(KERN_ERR "fcoe: Failed to create interface (%s)\n",
		       netdev->name);
		rc = -EIO;
		fcoe_interface_cleanup(fcoe);
		goto out_free;
	}

	/* Make this the "master" N_Port */
	fcoe->ctlr.lp = lport;

	/* add to lports list */
	fcoe_hostlist_add(lport);

	/* start FIP Discovery and FLOGI */
	lport->boot_time = jiffies;
	fc_fabric_login(lport);
	if (!fcoe_link_ok(lport))
		fcoe_ctlr_link_up(&fcoe->ctlr);

	/*
	 * Release from init in fcoe_interface_create(), on success lport
	 * should be holding a reference taken in fcoe_if_create().
	 */
	fcoe_interface_put(fcoe);
	rtnl_unlock();
	mutex_unlock(&fcoe_config_mutex);

	return 0;
out_free:
	fcoe_interface_put(fcoe);
out_nodev:
	rtnl_unlock();
	mutex_unlock(&fcoe_config_mutex);
	return rc;
}

/**
 * fcoe_link_speed_update() - Update the supported and actual link speeds
 * @lport: The local port to update speeds for
 *
 * Returns: 0 if the ethtool query was successful
 *          -1 if the ethtool query failed
 */
int fcoe_link_speed_update(struct fc_lport *lport)
{
	struct net_device *netdev = fcoe_netdev(lport);
<<<<<<< HEAD
	struct ethtool_cmd ecmd = { ETHTOOL_GSET };
=======
	struct ethtool_cmd ecmd;
>>>>>>> d762f438

	if (!dev_ethtool_get_settings(netdev, &ecmd)) {
		lport->link_supported_speeds &=
			~(FC_PORTSPEED_1GBIT | FC_PORTSPEED_10GBIT);
		if (ecmd.supported & (SUPPORTED_1000baseT_Half |
				      SUPPORTED_1000baseT_Full))
			lport->link_supported_speeds |= FC_PORTSPEED_1GBIT;
		if (ecmd.supported & SUPPORTED_10000baseT_Full)
			lport->link_supported_speeds |=
				FC_PORTSPEED_10GBIT;
		switch (ethtool_cmd_speed(&ecmd)) {
		case SPEED_1000:
			lport->link_speed = FC_PORTSPEED_1GBIT;
			break;
		case SPEED_10000:
			lport->link_speed = FC_PORTSPEED_10GBIT;
			break;
		}
		return 0;
	}
	return -1;
}

/**
 * fcoe_link_ok() - Check if the link is OK for a local port
 * @lport: The local port to check link on
 *
 * Returns: 0 if link is UP and OK, -1 if not
 *
 */
int fcoe_link_ok(struct fc_lport *lport)
{
	struct net_device *netdev = fcoe_netdev(lport);

	if (netif_oper_up(netdev))
		return 0;
	return -1;
}

/**
 * fcoe_percpu_clean() - Clear all pending skbs for an local port
 * @lport: The local port whose skbs are to be cleared
 *
 * Must be called with fcoe_create_mutex held to single-thread completion.
 *
 * This flushes the pending skbs by adding a new skb to each queue and
 * waiting until they are all freed.  This assures us that not only are
 * there no packets that will be handled by the lport, but also that any
 * threads already handling packet have returned.
 */
void fcoe_percpu_clean(struct fc_lport *lport)
{
	struct fcoe_percpu_s *pp;
	struct fcoe_rcv_info *fr;
	struct sk_buff_head *list;
	struct sk_buff *skb, *next;
	struct sk_buff *head;
	unsigned int cpu;

	for_each_possible_cpu(cpu) {
		pp = &per_cpu(fcoe_percpu, cpu);
		spin_lock_bh(&pp->fcoe_rx_list.lock);
		list = &pp->fcoe_rx_list;
		head = list->next;
		for (skb = head; skb != (struct sk_buff *)list;
		     skb = next) {
			next = skb->next;
			fr = fcoe_dev_from_skb(skb);
			if (fr->fr_dev == lport) {
				__skb_unlink(skb, list);
				kfree_skb(skb);
			}
		}

		if (!pp->thread || !cpu_online(cpu)) {
			spin_unlock_bh(&pp->fcoe_rx_list.lock);
			continue;
		}

		skb = dev_alloc_skb(0);
		if (!skb) {
			spin_unlock_bh(&pp->fcoe_rx_list.lock);
			continue;
		}
		skb->destructor = fcoe_percpu_flush_done;

		__skb_queue_tail(&pp->fcoe_rx_list, skb);
		if (pp->fcoe_rx_list.qlen == 1)
			wake_up_process(pp->thread);
		spin_unlock_bh(&pp->fcoe_rx_list.lock);

		wait_for_completion(&fcoe_flush_completion);
	}
}

/**
 * fcoe_reset() - Reset a local port
 * @shost: The SCSI host associated with the local port to be reset
 *
 * Returns: Always 0 (return value required by FC transport template)
 */
int fcoe_reset(struct Scsi_Host *shost)
{
	struct fc_lport *lport = shost_priv(shost);
	struct fcoe_port *port = lport_priv(lport);
	struct fcoe_interface *fcoe = port->priv;

	fcoe_ctlr_link_down(&fcoe->ctlr);
	fcoe_clean_pending_queue(fcoe->ctlr.lp);
	if (!fcoe_link_ok(fcoe->ctlr.lp))
		fcoe_ctlr_link_up(&fcoe->ctlr);
	return 0;
}

/**
 * fcoe_hostlist_lookup_port() - Find the FCoE interface associated with a net device
 * @netdev: The net device used as a key
 *
 * Locking: Must be called with the RNL mutex held.
 *
 * Returns: NULL or the FCoE interface
 */
static struct fcoe_interface *
fcoe_hostlist_lookup_port(const struct net_device *netdev)
{
	struct fcoe_interface *fcoe;

	list_for_each_entry(fcoe, &fcoe_hostlist, list) {
		if (fcoe->netdev == netdev)
			return fcoe;
	}
	return NULL;
}

/**
 * fcoe_hostlist_lookup() - Find the local port associated with a
 *			    given net device
 * @netdev: The netdevice used as a key
 *
 * Locking: Must be called with the RTNL mutex held
 *
 * Returns: NULL or the local port
 */
static struct fc_lport *fcoe_hostlist_lookup(const struct net_device *netdev)
{
	struct fcoe_interface *fcoe;

	fcoe = fcoe_hostlist_lookup_port(netdev);
	return (fcoe) ? fcoe->ctlr.lp : NULL;
}

/**
 * fcoe_hostlist_add() - Add the FCoE interface identified by a local
 *			 port to the hostlist
 * @lport: The local port that identifies the FCoE interface to be added
 *
 * Locking: must be called with the RTNL mutex held
 *
 * Returns: 0 for success
 */
static int fcoe_hostlist_add(const struct fc_lport *lport)
{
	struct fcoe_interface *fcoe;
	struct fcoe_port *port;

	fcoe = fcoe_hostlist_lookup_port(fcoe_netdev(lport));
	if (!fcoe) {
		port = lport_priv(lport);
		fcoe = port->priv;
		list_add_tail(&fcoe->list, &fcoe_hostlist);
	}
	return 0;
}


static struct fcoe_transport fcoe_sw_transport = {
	.name = {FCOE_TRANSPORT_DEFAULT},
	.attached = false,
	.list = LIST_HEAD_INIT(fcoe_sw_transport.list),
	.match = fcoe_match,
	.create = fcoe_create,
	.destroy = fcoe_destroy,
	.enable = fcoe_enable,
	.disable = fcoe_disable,
};

/**
 * fcoe_init() - Initialize fcoe.ko
 *
 * Returns: 0 on success, or a negative value on failure
 */
static int __init fcoe_init(void)
{
	struct fcoe_percpu_s *p;
	unsigned int cpu;
	int rc = 0;

	fcoe_wq = alloc_workqueue("fcoe", 0, 0);
	if (!fcoe_wq)
		return -ENOMEM;

	/* register as a fcoe transport */
	rc = fcoe_transport_attach(&fcoe_sw_transport);
	if (rc) {
		printk(KERN_ERR "failed to register an fcoe transport, check "
			"if libfcoe is loaded\n");
		return rc;
	}

	mutex_lock(&fcoe_config_mutex);

	for_each_possible_cpu(cpu) {
		p = &per_cpu(fcoe_percpu, cpu);
		skb_queue_head_init(&p->fcoe_rx_list);
	}

	for_each_online_cpu(cpu)
		fcoe_percpu_thread_create(cpu);

	/* Initialize per CPU interrupt thread */
	rc = register_hotcpu_notifier(&fcoe_cpu_notifier);
	if (rc)
		goto out_free;

	/* Setup link change notification */
	fcoe_dev_setup();

	rc = fcoe_if_init();
	if (rc)
		goto out_free;

	mutex_unlock(&fcoe_config_mutex);
	return 0;

out_free:
	for_each_online_cpu(cpu) {
		fcoe_percpu_thread_destroy(cpu);
	}
	mutex_unlock(&fcoe_config_mutex);
	destroy_workqueue(fcoe_wq);
	return rc;
}
module_init(fcoe_init);

/**
 * fcoe_exit() - Clean up fcoe.ko
 *
 * Returns: 0 on success or a  negative value on failure
 */
static void __exit fcoe_exit(void)
{
	struct fcoe_interface *fcoe, *tmp;
	struct fcoe_port *port;
	unsigned int cpu;

	mutex_lock(&fcoe_config_mutex);

	fcoe_dev_cleanup();

	/* releases the associated fcoe hosts */
	rtnl_lock();
	list_for_each_entry_safe(fcoe, tmp, &fcoe_hostlist, list) {
		list_del(&fcoe->list);
		port = lport_priv(fcoe->ctlr.lp);
		fcoe_interface_cleanup(fcoe);
		queue_work(fcoe_wq, &port->destroy_work);
	}
	rtnl_unlock();

	unregister_hotcpu_notifier(&fcoe_cpu_notifier);

	for_each_online_cpu(cpu)
		fcoe_percpu_thread_destroy(cpu);

	mutex_unlock(&fcoe_config_mutex);

	/*
	 * destroy_work's may be chained but destroy_workqueue()
	 * can take care of them. Just kill the fcoe_wq.
	 */
	destroy_workqueue(fcoe_wq);

	/*
	 * Detaching from the scsi transport must happen after all
	 * destroys are done on the fcoe_wq. destroy_workqueue will
	 * enusre the fcoe_wq is flushed.
	 */
	fcoe_if_exit();

	/* detach from fcoe transport */
	fcoe_transport_detach(&fcoe_sw_transport);
}
module_exit(fcoe_exit);

/**
 * fcoe_flogi_resp() - FCoE specific FLOGI and FDISC response handler
 * @seq: active sequence in the FLOGI or FDISC exchange
 * @fp: response frame, or error encoded in a pointer (timeout)
 * @arg: pointer the the fcoe_ctlr structure
 *
 * This handles MAC address management for FCoE, then passes control on to
 * the libfc FLOGI response handler.
 */
static void fcoe_flogi_resp(struct fc_seq *seq, struct fc_frame *fp, void *arg)
{
	struct fcoe_ctlr *fip = arg;
	struct fc_exch *exch = fc_seq_exch(seq);
	struct fc_lport *lport = exch->lp;
	u8 *mac;

	if (IS_ERR(fp))
		goto done;

	mac = fr_cb(fp)->granted_mac;
	if (is_zero_ether_addr(mac)) {
		/* pre-FIP */
		if (fcoe_ctlr_recv_flogi(fip, lport, fp)) {
			fc_frame_free(fp);
			return;
		}
	}
	fcoe_update_src_mac(lport, mac);
done:
	fc_lport_flogi_resp(seq, fp, lport);
}

/**
 * fcoe_logo_resp() - FCoE specific LOGO response handler
 * @seq: active sequence in the LOGO exchange
 * @fp: response frame, or error encoded in a pointer (timeout)
 * @arg: pointer the the fcoe_ctlr structure
 *
 * This handles MAC address management for FCoE, then passes control on to
 * the libfc LOGO response handler.
 */
static void fcoe_logo_resp(struct fc_seq *seq, struct fc_frame *fp, void *arg)
{
	struct fc_lport *lport = arg;
	static u8 zero_mac[ETH_ALEN] = { 0 };

	if (!IS_ERR(fp))
		fcoe_update_src_mac(lport, zero_mac);
	fc_lport_logo_resp(seq, fp, lport);
}

/**
 * fcoe_elsct_send - FCoE specific ELS handler
 *
 * This does special case handling of FIP encapsualted ELS exchanges for FCoE,
 * using FCoE specific response handlers and passing the FIP controller as
 * the argument (the lport is still available from the exchange).
 *
 * Most of the work here is just handed off to the libfc routine.
 */
static struct fc_seq *fcoe_elsct_send(struct fc_lport *lport, u32 did,
				      struct fc_frame *fp, unsigned int op,
				      void (*resp)(struct fc_seq *,
						   struct fc_frame *,
						   void *),
				      void *arg, u32 timeout)
{
	struct fcoe_port *port = lport_priv(lport);
	struct fcoe_interface *fcoe = port->priv;
	struct fcoe_ctlr *fip = &fcoe->ctlr;
	struct fc_frame_header *fh = fc_frame_header_get(fp);

	switch (op) {
	case ELS_FLOGI:
	case ELS_FDISC:
		if (lport->point_to_multipoint)
			break;
		return fc_elsct_send(lport, did, fp, op, fcoe_flogi_resp,
				     fip, timeout);
	case ELS_LOGO:
		/* only hook onto fabric logouts, not port logouts */
		if (ntoh24(fh->fh_d_id) != FC_FID_FLOGI)
			break;
		return fc_elsct_send(lport, did, fp, op, fcoe_logo_resp,
				     lport, timeout);
	}
	return fc_elsct_send(lport, did, fp, op, resp, arg, timeout);
}

/**
 * fcoe_vport_create() - create an fc_host/scsi_host for a vport
 * @vport: fc_vport object to create a new fc_host for
 * @disabled: start the new fc_host in a disabled state by default?
 *
 * Returns: 0 for success
 */
static int fcoe_vport_create(struct fc_vport *vport, bool disabled)
{
	struct Scsi_Host *shost = vport_to_shost(vport);
	struct fc_lport *n_port = shost_priv(shost);
	struct fcoe_port *port = lport_priv(n_port);
	struct fcoe_interface *fcoe = port->priv;
	struct net_device *netdev = fcoe->netdev;
	struct fc_lport *vn_port;

	mutex_lock(&fcoe_config_mutex);
	vn_port = fcoe_if_create(fcoe, &vport->dev, 1);
	mutex_unlock(&fcoe_config_mutex);

	if (IS_ERR(vn_port)) {
		printk(KERN_ERR "fcoe: fcoe_vport_create(%s) failed\n",
		       netdev->name);
		return -EIO;
	}

	if (disabled) {
		fc_vport_set_state(vport, FC_VPORT_DISABLED);
	} else {
		vn_port->boot_time = jiffies;
		fc_fabric_login(vn_port);
		fc_vport_setlink(vn_port);
	}
	return 0;
}

/**
 * fcoe_vport_destroy() - destroy the fc_host/scsi_host for a vport
 * @vport: fc_vport object that is being destroyed
 *
 * Returns: 0 for success
 */
static int fcoe_vport_destroy(struct fc_vport *vport)
{
	struct Scsi_Host *shost = vport_to_shost(vport);
	struct fc_lport *n_port = shost_priv(shost);
	struct fc_lport *vn_port = vport->dd_data;
	struct fcoe_port *port = lport_priv(vn_port);

	mutex_lock(&n_port->lp_mutex);
	list_del(&vn_port->list);
	mutex_unlock(&n_port->lp_mutex);
	queue_work(fcoe_wq, &port->destroy_work);
	return 0;
}

/**
 * fcoe_vport_disable() - change vport state
 * @vport: vport to bring online/offline
 * @disable: should the vport be disabled?
 */
static int fcoe_vport_disable(struct fc_vport *vport, bool disable)
{
	struct fc_lport *lport = vport->dd_data;

	if (disable) {
		fc_vport_set_state(vport, FC_VPORT_DISABLED);
		fc_fabric_logoff(lport);
	} else {
		lport->boot_time = jiffies;
		fc_fabric_login(lport);
		fc_vport_setlink(lport);
	}

	return 0;
}

/**
 * fcoe_vport_set_symbolic_name() - append vport string to symbolic name
 * @vport: fc_vport with a new symbolic name string
 *
 * After generating a new symbolic name string, a new RSPN_ID request is
 * sent to the name server.  There is no response handler, so if it fails
 * for some reason it will not be retried.
 */
static void fcoe_set_vport_symbolic_name(struct fc_vport *vport)
{
	struct fc_lport *lport = vport->dd_data;
	struct fc_frame *fp;
	size_t len;

	snprintf(fc_host_symbolic_name(lport->host), FC_SYMBOLIC_NAME_SIZE,
		 "%s v%s over %s : %s", FCOE_NAME, FCOE_VERSION,
		 fcoe_netdev(lport)->name, vport->symbolic_name);

	if (lport->state != LPORT_ST_READY)
		return;

	len = strnlen(fc_host_symbolic_name(lport->host), 255);
	fp = fc_frame_alloc(lport,
			    sizeof(struct fc_ct_hdr) +
			    sizeof(struct fc_ns_rspn) + len);
	if (!fp)
		return;
	lport->tt.elsct_send(lport, FC_FID_DIR_SERV, fp, FC_NS_RSPN_ID,
			     NULL, NULL, 3 * lport->r_a_tov);
}

/**
 * fcoe_get_lesb() - Fill the FCoE Link Error Status Block
 * @lport: the local port
 * @fc_lesb: the link error status block
 */
static void fcoe_get_lesb(struct fc_lport *lport,
			 struct fc_els_lesb *fc_lesb)
{
	unsigned int cpu;
	u32 lfc, vlfc, mdac;
	struct fcoe_dev_stats *devst;
	struct fcoe_fc_els_lesb *lesb;
	struct rtnl_link_stats64 temp;
	struct net_device *netdev = fcoe_netdev(lport);

	lfc = 0;
	vlfc = 0;
	mdac = 0;
	lesb = (struct fcoe_fc_els_lesb *)fc_lesb;
	memset(lesb, 0, sizeof(*lesb));
	for_each_possible_cpu(cpu) {
		devst = per_cpu_ptr(lport->dev_stats, cpu);
		lfc += devst->LinkFailureCount;
		vlfc += devst->VLinkFailureCount;
		mdac += devst->MissDiscAdvCount;
	}
	lesb->lesb_link_fail = htonl(lfc);
	lesb->lesb_vlink_fail = htonl(vlfc);
	lesb->lesb_miss_fka = htonl(mdac);
	lesb->lesb_fcs_error = htonl(dev_get_stats(netdev, &temp)->rx_crc_errors);
}

/**
 * fcoe_set_port_id() - Callback from libfc when Port_ID is set.
 * @lport: the local port
 * @port_id: the port ID
 * @fp: the received frame, if any, that caused the port_id to be set.
 *
 * This routine handles the case where we received a FLOGI and are
 * entering point-to-point mode.  We need to call fcoe_ctlr_recv_flogi()
 * so it can set the non-mapped mode and gateway address.
 *
 * The FLOGI LS_ACC is handled by fcoe_flogi_resp().
 */
static void fcoe_set_port_id(struct fc_lport *lport,
			     u32 port_id, struct fc_frame *fp)
{
	struct fcoe_port *port = lport_priv(lport);
	struct fcoe_interface *fcoe = port->priv;

	if (fp && fc_frame_payload_op(fp) == ELS_FLOGI)
		fcoe_ctlr_recv_flogi(&fcoe->ctlr, lport, fp);
}<|MERGE_RESOLUTION|>--- conflicted
+++ resolved
@@ -475,46 +475,7 @@
 			FCOE_NETDEV_DBG(netdev, "Failed to disable FCoE"
 					" specific feature for LLD.\n");
 	}
-<<<<<<< HEAD
-}
-
-/**
- * fcoe_interface_release() - fcoe_port kref release function
- * @kref: Embedded reference count in an fcoe_interface struct
- */
-static void fcoe_interface_release(struct kref *kref)
-{
-	struct fcoe_interface *fcoe;
-	struct net_device *netdev;
-
-	fcoe = container_of(kref, struct fcoe_interface, kref);
-	netdev = fcoe->netdev;
-	/* tear-down the FCoE controller */
-	fcoe_ctlr_destroy(&fcoe->ctlr);
-	kfree(fcoe);
-	dev_put(netdev);
-	module_put(THIS_MODULE);
-}
-
-/**
- * fcoe_interface_get() - Get a reference to a FCoE interface
- * @fcoe: The FCoE interface to be held
- */
-static inline void fcoe_interface_get(struct fcoe_interface *fcoe)
-{
-	kref_get(&fcoe->kref);
-}
-
-/**
- * fcoe_interface_put() - Put a reference to a FCoE interface
- * @fcoe: The FCoE interface to be released
- */
-static inline void fcoe_interface_put(struct fcoe_interface *fcoe)
-{
-	kref_put(&fcoe->kref, fcoe_interface_release);
-=======
 	fcoe_interface_put(fcoe);
->>>>>>> d762f438
 }
 
 /**
@@ -882,34 +843,6 @@
  */
 static void fcoe_if_destroy(struct fc_lport *lport)
 {
-<<<<<<< HEAD
-	struct fcoe_port *port = lport_priv(lport);
-	struct fcoe_interface *fcoe = port->priv;
-	struct net_device *netdev = fcoe->netdev;
-
-	FCOE_NETDEV_DBG(netdev, "Destroying interface\n");
-
-	/* Logout of the fabric */
-	fc_fabric_logoff(lport);
-
-	/* Cleanup the fc_lport */
-	fc_lport_destroy(lport);
-
-	/* Stop the transmit retry timer */
-	del_timer_sync(&port->timer);
-
-	/* Free existing transmit skbs */
-	fcoe_clean_pending_queue(lport);
-
-	if (!is_zero_ether_addr(port->data_src_addr))
-		dev_uc_del(netdev, port->data_src_addr);
-	rtnl_unlock();
-
-	/* receives may not be stopped until after this */
-	fcoe_interface_put(fcoe);
-
-=======
->>>>>>> d762f438
 	/* Free queued packets for the per-CPU receive threads */
 	fcoe_percpu_clean(lport);
 
@@ -1839,25 +1772,6 @@
 	int rc = 0;
 
 	mutex_lock(&fcoe_config_mutex);
-<<<<<<< HEAD
-#ifdef CONFIG_FCOE_MODULE
-	/*
-	 * Make sure the module has been initialized, and is not about to be
-	 * removed.  Module paramter sysfs files are writable before the
-	 * module_init function is called and after module_exit.
-	 */
-	if (THIS_MODULE->state != MODULE_STATE_LIVE) {
-		rc = -ENODEV;
-		goto out_nodev;
-	}
-#endif
-
-	if (!rtnl_trylock()) {
-		mutex_unlock(&fcoe_config_mutex);
-		return -ERESTARTSYS;
-	}
-=======
->>>>>>> d762f438
 
 	rtnl_lock();
 	fcoe = fcoe_hostlist_lookup_port(netdev);
@@ -1869,10 +1783,6 @@
 	} else
 		rc = -ENODEV;
 
-<<<<<<< HEAD
-out_nodev:
-=======
->>>>>>> d762f438
 	mutex_unlock(&fcoe_config_mutex);
 	return rc;
 }
@@ -1891,26 +1801,7 @@
 	int rc = 0;
 
 	mutex_lock(&fcoe_config_mutex);
-<<<<<<< HEAD
-#ifdef CONFIG_FCOE_MODULE
-	/*
-	 * Make sure the module has been initialized, and is not about to be
-	 * removed.  Module paramter sysfs files are writable before the
-	 * module_init function is called and after module_exit.
-	 */
-	if (THIS_MODULE->state != MODULE_STATE_LIVE) {
-		rc = -ENODEV;
-		goto out_nodev;
-	}
-#endif
-	if (!rtnl_trylock()) {
-		mutex_unlock(&fcoe_config_mutex);
-		return -ERESTARTSYS;
-	}
-
-=======
 	rtnl_lock();
->>>>>>> d762f438
 	fcoe = fcoe_hostlist_lookup_port(netdev);
 	rtnl_unlock();
 
@@ -1919,10 +1810,6 @@
 	else if (!fcoe_link_ok(fcoe->ctlr.lp))
 		fcoe_ctlr_link_up(&fcoe->ctlr);
 
-<<<<<<< HEAD
-out_nodev:
-=======
->>>>>>> d762f438
 	mutex_unlock(&fcoe_config_mutex);
 	return rc;
 }
@@ -1938,33 +1825,11 @@
 static int fcoe_destroy(struct net_device *netdev)
 {
 	struct fcoe_interface *fcoe;
-<<<<<<< HEAD
-	int rc = 0;
-
-	mutex_lock(&fcoe_config_mutex);
-#ifdef CONFIG_FCOE_MODULE
-	/*
-	 * Make sure the module has been initialized, and is not about to be
-	 * removed.  Module paramter sysfs files are writable before the
-	 * module_init function is called and after module_exit.
-	 */
-	if (THIS_MODULE->state != MODULE_STATE_LIVE) {
-		rc = -ENODEV;
-		goto out_nodev;
-	}
-#endif
-	if (!rtnl_trylock()) {
-		mutex_unlock(&fcoe_config_mutex);
-		return -ERESTARTSYS;
-	}
-
-=======
 	struct fc_lport *lport;
 	int rc = 0;
 
 	mutex_lock(&fcoe_config_mutex);
 	rtnl_lock();
->>>>>>> d762f438
 	fcoe = fcoe_hostlist_lookup_port(netdev);
 	if (!fcoe) {
 		rtnl_unlock();
@@ -1973,14 +1838,9 @@
 	}
 	lport = fcoe->ctlr.lp;
 	list_del(&fcoe->list);
-<<<<<<< HEAD
-	/* RTNL mutex is dropped by fcoe_if_destroy */
-	fcoe_if_destroy(fcoe->ctlr.lp);
-=======
 	fcoe_interface_cleanup(fcoe);
 	rtnl_unlock();
 	fcoe_if_destroy(lport);
->>>>>>> d762f438
 out_nodev:
 	mutex_unlock(&fcoe_config_mutex);
 	return rc;
@@ -2030,27 +1890,7 @@
 	struct fc_lport *lport;
 
 	mutex_lock(&fcoe_config_mutex);
-<<<<<<< HEAD
-
-	if (!rtnl_trylock()) {
-		mutex_unlock(&fcoe_config_mutex);
-		return -ERESTARTSYS;
-	}
-
-#ifdef CONFIG_FCOE_MODULE
-	/*
-	 * Make sure the module has been initialized, and is not about to be
-	 * removed.  Module paramter sysfs files are writable before the
-	 * module_init function is called and after module_exit.
-	 */
-	if (THIS_MODULE->state != MODULE_STATE_LIVE) {
-		rc = -ENODEV;
-		goto out_nodev;
-	}
-#endif
-=======
 	rtnl_lock();
->>>>>>> d762f438
 
 	/* look for existing lport */
 	if (fcoe_hostlist_lookup(netdev)) {
@@ -2112,11 +1952,7 @@
 int fcoe_link_speed_update(struct fc_lport *lport)
 {
 	struct net_device *netdev = fcoe_netdev(lport);
-<<<<<<< HEAD
-	struct ethtool_cmd ecmd = { ETHTOOL_GSET };
-=======
 	struct ethtool_cmd ecmd;
->>>>>>> d762f438
 
 	if (!dev_ethtool_get_settings(netdev, &ecmd)) {
 		lport->link_supported_speeds &=
