// SPDX-License-Identifier: GPL-2.0
/*
 * Driver for Intel PMC USB mux control
 *
 * Copyright (C) 2020 Intel Corporation
 * Author: Heikki Krogerus <heikki.krogerus@linux.intel.com>
 */

#include <linux/acpi.h>
#include <linux/module.h>
#include <linux/platform_device.h>
#include <linux/property.h>
#include <linux/usb/pd.h>
#include <linux/usb/role.h>
#include <linux/usb/typec_mux.h>
#include <linux/usb/typec_dp.h>
#include <linux/usb/typec_tbt.h>

#include <asm/intel_scu_ipc.h>

#define PMC_USBC_CMD		0xa7

/* Response status bits */
#define PMC_USB_RESP_STATUS_FAILURE	BIT(0)
#define PMC_USB_RESP_STATUS_FATAL	BIT(1)

/* "Usage" OOB Message field values */
enum {
	PMC_USB_CONNECT,
	PMC_USB_DISCONNECT,
	PMC_USB_SAFE_MODE,
	PMC_USB_ALT_MODE,
	PMC_USB_DP_HPD,
};

#define PMC_USB_MSG_USB2_PORT_SHIFT	0
#define PMC_USB_MSG_USB3_PORT_SHIFT	4
#define PMC_USB_MSG_UFP_SHIFT		4
#define PMC_USB_MSG_ORI_HSL_SHIFT	5
#define PMC_USB_MSG_ORI_AUX_SHIFT	6

/* Alt Mode Request */
struct altmode_req {
	u8 usage;
	u8 mode_type;
	u8 mode_id;
	u8 reserved;
	u32 mode_data;
} __packed;

#define PMC_USB_MODE_TYPE_SHIFT		4

enum {
	PMC_USB_MODE_TYPE_USB,
	PMC_USB_MODE_TYPE_DP,
	PMC_USB_MODE_TYPE_TBT,
};

/* Common Mode Data bits */
#define PMC_USB_ALTMODE_ACTIVE_CABLE	BIT(2)

#define PMC_USB_ALTMODE_ORI_SHIFT	1
#define PMC_USB_ALTMODE_UFP_SHIFT	3

/* DP specific Mode Data bits */
#define PMC_USB_ALTMODE_DP_MODE_SHIFT	8

/* TBT specific Mode Data bits */
#define PMC_USB_ALTMODE_TBT_TYPE	BIT(17)
#define PMC_USB_ALTMODE_CABLE_TYPE	BIT(18)
#define PMC_USB_ALTMODE_ACTIVE_LINK	BIT(20)
#define PMC_USB_ALTMODE_FORCE_LSR	BIT(23)
#define PMC_USB_ALTMODE_CABLE_SPD(_s_)	(((_s_) & GENMASK(2, 0)) << 25)
#define   PMC_USB_ALTMODE_CABLE_USB31	1
#define   PMC_USB_ALTMODE_CABLE_10GPS	2
#define   PMC_USB_ALTMODE_CABLE_20GPS	3
#define PMC_USB_ALTMODE_TBT_GEN(_g_)	(((_g_) & GENMASK(1, 0)) << 28)

/* Display HPD Request bits */
#define PMC_USB_DP_HPD_LVL		BIT(4)
#define PMC_USB_DP_HPD_IRQ		BIT(5)

/*
 * Input Output Manager (IOM) PORT STATUS
 */
#define IOM_PORT_STATUS_ACTIVITY_TYPE_MASK		GENMASK(9, 6)
#define IOM_PORT_STATUS_ACTIVITY_TYPE_SHIFT		6
#define IOM_PORT_STATUS_ACTIVITY_TYPE_USB		0x03
/* activity type: Safe Mode */
#define IOM_PORT_STATUS_ACTIVITY_TYPE_SAFE_MODE		0x04
/* activity type: Display Port */
#define IOM_PORT_STATUS_ACTIVITY_TYPE_DP		0x05
/* activity type: Display Port Multi Function Device */
#define IOM_PORT_STATUS_ACTIVITY_TYPE_DP_MFD		0x06
/* activity type: Thunderbolt */
#define IOM_PORT_STATUS_ACTIVITY_TYPE_TBT		0x07
#define IOM_PORT_STATUS_ACTIVITY_TYPE_ALT_MODE_USB	0x0c
#define IOM_PORT_STATUS_ACTIVITY_TYPE_ALT_MODE_TBT_USB	0x0d
/* Upstream Facing Port Information */
#define IOM_PORT_STATUS_UFP				BIT(10)
/* Display Port Hot Plug Detect status */
#define IOM_PORT_STATUS_DHPD_HPD_STATUS_MASK		GENMASK(13, 12)
#define IOM_PORT_STATUS_DHPD_HPD_STATUS_SHIFT		12
#define IOM_PORT_STATUS_DHPD_HPD_STATUS_ASSERT		0x01
#define IOM_PORT_STATUS_DHPD_HPD_SOURCE_TBT		BIT(14)
#define IOM_PORT_STATUS_CONNECTED			BIT(31)

#define IOM_PORT_ACTIVITY_IS(_status_, _type_)				\
	((((_status_) & IOM_PORT_STATUS_ACTIVITY_TYPE_MASK) >>		\
	  IOM_PORT_STATUS_ACTIVITY_TYPE_SHIFT) ==			\
	 (IOM_PORT_STATUS_ACTIVITY_TYPE_##_type_))

#define IOM_PORT_HPD_ASSERTED(_status_)					\
	((((_status_) & IOM_PORT_STATUS_DHPD_HPD_STATUS_MASK) >>	\
	  IOM_PORT_STATUS_DHPD_HPD_STATUS_SHIFT) &			\
	 IOM_PORT_STATUS_DHPD_HPD_STATUS_ASSERT)

struct pmc_usb;

struct pmc_usb_port {
	int num;
	u32 iom_status;
	struct pmc_usb *pmc;
	struct typec_mux_dev *typec_mux;
	struct typec_switch_dev *typec_sw;
	struct usb_role_switch *usb_sw;

	enum typec_orientation orientation;
	enum usb_role role;

	u8 usb2_port;
	u8 usb3_port;

	enum typec_orientation sbu_orientation;
	enum typec_orientation hsl_orientation;
};

struct pmc_usb {
	u8 num_ports;
	struct device *dev;
	struct intel_scu_ipc_dev *ipc;
	struct pmc_usb_port *port;
	struct acpi_device *iom_adev;
	void __iomem *iom_base;
	u32 iom_port_status_offset;
};

static void update_port_status(struct pmc_usb_port *port)
{
	u8 port_num;

	/* SoC expects the USB Type-C port numbers to start with 0 */
	port_num = port->usb3_port - 1;

	port->iom_status = readl(port->pmc->iom_base +
				 port->pmc->iom_port_status_offset +
				 port_num * sizeof(u32));
}

static int sbu_orientation(struct pmc_usb_port *port)
{
	if (port->sbu_orientation)
		return port->sbu_orientation - 1;

	return port->orientation - 1;
}

static int hsl_orientation(struct pmc_usb_port *port)
{
	if (port->hsl_orientation)
		return port->hsl_orientation - 1;

	return port->orientation - 1;
}

static int pmc_usb_send_command(struct intel_scu_ipc_dev *ipc, u8 *msg, u32 len)
{
	u8 response[4];
	u8 status_res;
	int ret;

	/*
	 * Error bit will always be 0 with the USBC command.
	 * Status can be checked from the response message if the
	 * function intel_scu_ipc_dev_command succeeds.
	 */
	ret = intel_scu_ipc_dev_command(ipc, PMC_USBC_CMD, 0, msg,
					len, response, sizeof(response));

	if (ret)
		return ret;

	status_res = (msg[0] & 0xf) < PMC_USB_SAFE_MODE ?
		     response[2] : response[1];

	if (status_res & PMC_USB_RESP_STATUS_FAILURE) {
		if (status_res & PMC_USB_RESP_STATUS_FATAL)
			return -EIO;

		return -EBUSY;
	}

	return 0;
}

static int pmc_usb_command(struct pmc_usb_port *port, u8 *msg, u32 len)
{
	int retry_count = 3;
	int ret;

	/*
	 * If PMC is busy then retry the command once again
	 */
	while (retry_count--) {
		ret = pmc_usb_send_command(port->pmc->ipc, msg, len);
		if (ret != -EBUSY)
			break;
	}

	return ret;
}

static int
pmc_usb_mux_dp_hpd(struct pmc_usb_port *port, struct typec_displayport_data *dp)
{
	u8 msg[2] = { };
	int ret;

	msg[0] = PMC_USB_DP_HPD;
	msg[0] |= port->usb3_port << PMC_USB_MSG_USB3_PORT_SHIFT;

	/* Configure HPD first if HPD,IRQ comes together */
	if (!IOM_PORT_HPD_ASSERTED(port->iom_status) &&
	    dp->status & DP_STATUS_IRQ_HPD &&
	    dp->status & DP_STATUS_HPD_STATE) {
		msg[1] = PMC_USB_DP_HPD_LVL;
		ret = pmc_usb_command(port, msg, sizeof(msg));
		if (ret)
			return ret;
	}

	if (dp->status & DP_STATUS_IRQ_HPD)
		msg[1] = PMC_USB_DP_HPD_IRQ;

	if (dp->status & DP_STATUS_HPD_STATE)
		msg[1] |= PMC_USB_DP_HPD_LVL;

	return pmc_usb_command(port, msg, sizeof(msg));
}

static int
pmc_usb_mux_dp(struct pmc_usb_port *port, struct typec_mux_state *state)
{
	struct typec_displayport_data *data = state->data;
	struct altmode_req req = { };
	int ret;

	if (IOM_PORT_ACTIVITY_IS(port->iom_status, DP) ||
	    IOM_PORT_ACTIVITY_IS(port->iom_status, DP_MFD)) {
		if (IOM_PORT_HPD_ASSERTED(port->iom_status) &&
		    (!(data->status & DP_STATUS_IRQ_HPD) &&
		     data->status & DP_STATUS_HPD_STATE))
			return 0;

		return pmc_usb_mux_dp_hpd(port, state->data);
	}

	req.usage = PMC_USB_ALT_MODE;
	req.usage |= port->usb3_port << PMC_USB_MSG_USB3_PORT_SHIFT;
	req.mode_type = PMC_USB_MODE_TYPE_DP << PMC_USB_MODE_TYPE_SHIFT;

	req.mode_data = (port->orientation - 1) << PMC_USB_ALTMODE_ORI_SHIFT;
	req.mode_data |= (port->role - 1) << PMC_USB_ALTMODE_UFP_SHIFT;

	req.mode_data |= (state->mode - TYPEC_STATE_MODAL) <<
			 PMC_USB_ALTMODE_DP_MODE_SHIFT;

	ret = pmc_usb_command(port, (void *)&req, sizeof(req));
	if (ret)
		return ret;

	if (data->status & (DP_STATUS_IRQ_HPD | DP_STATUS_HPD_STATE))
		return pmc_usb_mux_dp_hpd(port, state->data);

	return 0;
}

static int
pmc_usb_mux_tbt(struct pmc_usb_port *port, struct typec_mux_state *state)
{
	struct typec_thunderbolt_data *data = state->data;
	u8 cable_rounded = TBT_CABLE_ROUNDED_SUPPORT(data->cable_mode);
	u8 cable_speed = TBT_CABLE_SPEED(data->cable_mode);
	struct altmode_req req = { };

	if (IOM_PORT_ACTIVITY_IS(port->iom_status, TBT) ||
	    IOM_PORT_ACTIVITY_IS(port->iom_status, ALT_MODE_TBT_USB))
		return 0;

	req.usage = PMC_USB_ALT_MODE;
	req.usage |= port->usb3_port << PMC_USB_MSG_USB3_PORT_SHIFT;
	req.mode_type = PMC_USB_MODE_TYPE_TBT << PMC_USB_MODE_TYPE_SHIFT;

	req.mode_data = (port->orientation - 1) << PMC_USB_ALTMODE_ORI_SHIFT;
	req.mode_data |= (port->role - 1) << PMC_USB_ALTMODE_UFP_SHIFT;

	if (TBT_ADAPTER(data->device_mode) == TBT_ADAPTER_TBT3)
		req.mode_data |= PMC_USB_ALTMODE_TBT_TYPE;

	if (data->cable_mode & TBT_CABLE_OPTICAL)
		req.mode_data |= PMC_USB_ALTMODE_CABLE_TYPE;

	if (data->cable_mode & TBT_CABLE_LINK_TRAINING)
		req.mode_data |= PMC_USB_ALTMODE_ACTIVE_LINK;

	if (data->enter_vdo & TBT_ENTER_MODE_ACTIVE_CABLE)
		req.mode_data |= PMC_USB_ALTMODE_ACTIVE_CABLE;

	req.mode_data |= PMC_USB_ALTMODE_CABLE_SPD(cable_speed);

	req.mode_data |= PMC_USB_ALTMODE_TBT_GEN(cable_rounded);

	return pmc_usb_command(port, (void *)&req, sizeof(req));
}

static int
pmc_usb_mux_usb4(struct pmc_usb_port *port, struct typec_mux_state *state)
{
	struct enter_usb_data *data = state->data;
	struct altmode_req req = { };
	u8 cable_speed;

	if (IOM_PORT_ACTIVITY_IS(port->iom_status, TBT) ||
	    IOM_PORT_ACTIVITY_IS(port->iom_status, ALT_MODE_TBT_USB))
		return 0;

	req.usage = PMC_USB_ALT_MODE;
	req.usage |= port->usb3_port << PMC_USB_MSG_USB3_PORT_SHIFT;
	req.mode_type = PMC_USB_MODE_TYPE_TBT << PMC_USB_MODE_TYPE_SHIFT;

	/* USB4 Mode */
	req.mode_data = PMC_USB_ALTMODE_FORCE_LSR;

	if (data->active_link_training)
		req.mode_data |= PMC_USB_ALTMODE_ACTIVE_LINK;

	req.mode_data |= (port->orientation - 1) << PMC_USB_ALTMODE_ORI_SHIFT;
	req.mode_data |= (port->role - 1) << PMC_USB_ALTMODE_UFP_SHIFT;

	switch ((data->eudo & EUDO_CABLE_TYPE_MASK) >> EUDO_CABLE_TYPE_SHIFT) {
	case EUDO_CABLE_TYPE_PASSIVE:
		break;
	case EUDO_CABLE_TYPE_OPTICAL:
		req.mode_data |= PMC_USB_ALTMODE_CABLE_TYPE;
		fallthrough;
	default:
		req.mode_data |= PMC_USB_ALTMODE_ACTIVE_CABLE;

		/* Configure data rate to rounded in the case of Active TBT3
		 * and USB4 cables.
		 */
		req.mode_data |= PMC_USB_ALTMODE_TBT_GEN(1);
		break;
	}

	cable_speed = (data->eudo & EUDO_CABLE_SPEED_MASK) >> EUDO_CABLE_SPEED_SHIFT;
	req.mode_data |= PMC_USB_ALTMODE_CABLE_SPD(cable_speed);

	return pmc_usb_command(port, (void *)&req, sizeof(req));
}

static int pmc_usb_mux_safe_state(struct pmc_usb_port *port)
{
	u8 msg;

	if (IOM_PORT_ACTIVITY_IS(port->iom_status, SAFE_MODE))
		return 0;

	msg = PMC_USB_SAFE_MODE;
	msg |= port->usb3_port << PMC_USB_MSG_USB3_PORT_SHIFT;

	return pmc_usb_command(port, &msg, sizeof(msg));
}

static int pmc_usb_disconnect(struct pmc_usb_port *port)
{
	struct typec_displayport_data data = { };
	u8 msg[2];

	if (!(port->iom_status & IOM_PORT_STATUS_CONNECTED))
		return 0;

	/* Clear DisplayPort HPD if it's still asserted. */
	if (IOM_PORT_HPD_ASSERTED(port->iom_status))
		pmc_usb_mux_dp_hpd(port, &data);

	msg[0] = PMC_USB_DISCONNECT;
	msg[0] |= port->usb3_port << PMC_USB_MSG_USB3_PORT_SHIFT;

	msg[1] = port->usb2_port << PMC_USB_MSG_USB2_PORT_SHIFT;

	return pmc_usb_command(port, msg, sizeof(msg));
}

static int pmc_usb_connect(struct pmc_usb_port *port, enum usb_role role)
{
	u8 ufp = role == USB_ROLE_DEVICE ? 1 : 0;
	u8 msg[2];
	int ret;

	if (port->orientation == TYPEC_ORIENTATION_NONE)
		return -EINVAL;

	if (port->iom_status & IOM_PORT_STATUS_CONNECTED) {
		if (port->role == role || port->role == USB_ROLE_NONE)
			return 0;

		/* Role swap */
		ret = pmc_usb_disconnect(port);
		if (ret)
			return ret;
	}

	msg[0] = PMC_USB_CONNECT;
	msg[0] |= port->usb3_port << PMC_USB_MSG_USB3_PORT_SHIFT;

	msg[1] = port->usb2_port << PMC_USB_MSG_USB2_PORT_SHIFT;
	msg[1] |= ufp << PMC_USB_MSG_UFP_SHIFT;
	msg[1] |= hsl_orientation(port) << PMC_USB_MSG_ORI_HSL_SHIFT;
	msg[1] |= sbu_orientation(port) << PMC_USB_MSG_ORI_AUX_SHIFT;

	return pmc_usb_command(port, msg, sizeof(msg));
}

static int
pmc_usb_mux_set(struct typec_mux_dev *mux, struct typec_mux_state *state)
{
	struct pmc_usb_port *port = typec_mux_get_drvdata(mux);

	update_port_status(port);

	if (port->orientation == TYPEC_ORIENTATION_NONE || port->role == USB_ROLE_NONE)
		return 0;

	if (state->mode == TYPEC_STATE_SAFE)
		return pmc_usb_mux_safe_state(port);
	if (state->mode == TYPEC_STATE_USB)
		return pmc_usb_connect(port, port->role);

	if (state->alt) {
		switch (state->alt->svid) {
		case USB_TYPEC_TBT_SID:
			return pmc_usb_mux_tbt(port, state);
		case USB_TYPEC_DP_SID:
			return pmc_usb_mux_dp(port, state);
		}
	} else {
		switch (state->mode) {
		case TYPEC_MODE_USB2:
			/* REVISIT: Try with usb3_port set to 0? */
			break;
		case TYPEC_MODE_USB3:
			return pmc_usb_connect(port, port->role);
		case TYPEC_MODE_USB4:
			return pmc_usb_mux_usb4(port, state);
		}
	}

	return -EOPNOTSUPP;
}

static int pmc_usb_set_orientation(struct typec_switch_dev *sw,
				   enum typec_orientation orientation)
{
	struct pmc_usb_port *port = typec_switch_get_drvdata(sw);

	update_port_status(port);

	port->orientation = orientation;

	return 0;
}

static int pmc_usb_set_role(struct usb_role_switch *sw, enum usb_role role)
{
	struct pmc_usb_port *port = usb_role_switch_get_drvdata(sw);
	int ret;

	update_port_status(port);

	if (role == USB_ROLE_NONE)
		ret = pmc_usb_disconnect(port);
	else
		ret = pmc_usb_connect(port, role);

	port->role = role;

	return ret;
}

static int pmc_usb_register_port(struct pmc_usb *pmc, int index,
				 struct fwnode_handle *fwnode)
{
	struct pmc_usb_port *port = &pmc->port[index];
	struct usb_role_switch_desc desc = { };
	struct typec_switch_desc sw_desc = { };
	struct typec_mux_desc mux_desc = { };
	const char *str;
	int ret;

	ret = fwnode_property_read_u8(fwnode, "usb2-port-number", &port->usb2_port);
	if (ret)
		return ret;

	ret = fwnode_property_read_u8(fwnode, "usb3-port-number", &port->usb3_port);
	if (ret)
		return ret;

	ret = fwnode_property_read_string(fwnode, "sbu-orientation", &str);
	if (!ret)
		port->sbu_orientation = typec_find_orientation(str);

	ret = fwnode_property_read_string(fwnode, "hsl-orientation", &str);
	if (!ret)
		port->hsl_orientation = typec_find_orientation(str);

	port->num = index;
	port->pmc = pmc;

	sw_desc.fwnode = fwnode;
	sw_desc.drvdata = port;
	sw_desc.name = fwnode_get_name(fwnode);
	sw_desc.set = pmc_usb_set_orientation;

	port->typec_sw = typec_switch_register(pmc->dev, &sw_desc);
	if (IS_ERR(port->typec_sw))
		return PTR_ERR(port->typec_sw);

	mux_desc.fwnode = fwnode;
	mux_desc.drvdata = port;
	mux_desc.name = fwnode_get_name(fwnode);
	mux_desc.set = pmc_usb_mux_set;

	port->typec_mux = typec_mux_register(pmc->dev, &mux_desc);
	if (IS_ERR(port->typec_mux)) {
		ret = PTR_ERR(port->typec_mux);
		goto err_unregister_switch;
	}

	desc.fwnode = fwnode;
	desc.driver_data = port;
	desc.name = fwnode_get_name(fwnode);
	desc.set = pmc_usb_set_role;

	port->usb_sw = usb_role_switch_register(pmc->dev, &desc);
	if (IS_ERR(port->usb_sw)) {
		ret = PTR_ERR(port->usb_sw);
		goto err_unregister_mux;
	}

	return 0;

err_unregister_mux:
	typec_mux_unregister(port->typec_mux);

err_unregister_switch:
	typec_switch_unregister(port->typec_sw);

	return ret;
}

<<<<<<< HEAD
static int is_memory(struct acpi_resource *res, void *data)
{
	struct resource_win win = {};
	struct resource *r = &win.res;

	return !(acpi_dev_resource_memory(res, r) ||
		 acpi_dev_resource_address_space(res, &win));
}

=======
>>>>>>> 9abf2313
/* IOM ACPI IDs and IOM_PORT_STATUS_OFFSET */
static const struct acpi_device_id iom_acpi_ids[] = {
	/* TigerLake */
	{ "INTC1072", 0x560, },

	/* AlderLake */
	{ "INTC1079", 0x160, },

	/* Meteor Lake */
	{ "INTC107A", 0x160, },
	{}
};

static int pmc_usb_probe_iom(struct pmc_usb *pmc)
{
	struct list_head resource_list;
	struct resource_entry *rentry;
	static const struct acpi_device_id *dev_id;
	struct acpi_device *adev = NULL;
	int ret;

	for (dev_id = &iom_acpi_ids[0]; dev_id->id[0]; dev_id++) {
		if (acpi_dev_present(dev_id->id, NULL, -1)) {
			pmc->iom_port_status_offset = (u32)dev_id->driver_data;
			adev = acpi_dev_get_first_match_dev(dev_id->id, NULL, -1);
			break;
		}
	}

	if (!adev)
		return -ENODEV;

	INIT_LIST_HEAD(&resource_list);
	ret = acpi_dev_get_memory_resources(adev, &resource_list);
	if (ret < 0)
		return ret;

	rentry = list_first_entry_or_null(&resource_list, struct resource_entry, node);
	if (rentry)
		pmc->iom_base = devm_ioremap_resource(pmc->dev, rentry->res);

	acpi_dev_free_resource_list(&resource_list);

	if (!pmc->iom_base) {
		acpi_dev_put(adev);
		return -ENOMEM;
	}

	if (IS_ERR(pmc->iom_base)) {
		acpi_dev_put(adev);
		return PTR_ERR(pmc->iom_base);
	}

	pmc->iom_adev = adev;

	return 0;
}

static int pmc_usb_probe(struct platform_device *pdev)
{
	struct fwnode_handle *fwnode = NULL;
	struct pmc_usb *pmc;
	int i = 0;
	int ret;

	pmc = devm_kzalloc(&pdev->dev, sizeof(*pmc), GFP_KERNEL);
	if (!pmc)
		return -ENOMEM;

	device_for_each_child_node(&pdev->dev, fwnode)
		pmc->num_ports++;

	/* The IOM microcontroller has a limitation of max 4 ports. */
	if (pmc->num_ports > 4) {
		dev_err(&pdev->dev, "driver limited to 4 ports\n");
		return -ERANGE;
	}

	pmc->port = devm_kcalloc(&pdev->dev, pmc->num_ports,
				 sizeof(struct pmc_usb_port), GFP_KERNEL);
	if (!pmc->port)
		return -ENOMEM;

	pmc->ipc = devm_intel_scu_ipc_dev_get(&pdev->dev);
	if (!pmc->ipc)
		return -ENODEV;

	pmc->dev = &pdev->dev;

	ret = pmc_usb_probe_iom(pmc);
	if (ret)
		return ret;

	/*
	 * For every physical USB connector (USB2 and USB3 combo) there is a
	 * child ACPI device node under the PMC mux ACPI device object.
	 */
	for (i = 0; i < pmc->num_ports; i++) {
		fwnode = device_get_next_child_node(pmc->dev, fwnode);
		if (!fwnode)
			break;

		ret = pmc_usb_register_port(pmc, i, fwnode);
		if (ret) {
			fwnode_handle_put(fwnode);
			goto err_remove_ports;
		}
	}

	platform_set_drvdata(pdev, pmc);

	return 0;

err_remove_ports:
	for (i = 0; i < pmc->num_ports; i++) {
		typec_switch_unregister(pmc->port[i].typec_sw);
		typec_mux_unregister(pmc->port[i].typec_mux);
		usb_role_switch_unregister(pmc->port[i].usb_sw);
	}

	acpi_dev_put(pmc->iom_adev);

	return ret;
}

static int pmc_usb_remove(struct platform_device *pdev)
{
	struct pmc_usb *pmc = platform_get_drvdata(pdev);
	int i;

	for (i = 0; i < pmc->num_ports; i++) {
		typec_switch_unregister(pmc->port[i].typec_sw);
		typec_mux_unregister(pmc->port[i].typec_mux);
		usb_role_switch_unregister(pmc->port[i].usb_sw);
	}

	acpi_dev_put(pmc->iom_adev);

	return 0;
}

static const struct acpi_device_id pmc_usb_acpi_ids[] = {
	{ "INTC105C", },
	{ }
};
MODULE_DEVICE_TABLE(acpi, pmc_usb_acpi_ids);

static struct platform_driver pmc_usb_driver = {
	.driver = {
		.name = "intel_pmc_usb",
		.acpi_match_table = ACPI_PTR(pmc_usb_acpi_ids),
	},
	.probe = pmc_usb_probe,
	.remove = pmc_usb_remove,
};

module_platform_driver(pmc_usb_driver);

MODULE_AUTHOR("Heikki Krogerus <heikki.krogerus@linux.intel.com>");
MODULE_LICENSE("GPL v2");
MODULE_DESCRIPTION("Intel PMC USB mux control");<|MERGE_RESOLUTION|>--- conflicted
+++ resolved
@@ -569,18 +569,6 @@
 	return ret;
 }
 
-<<<<<<< HEAD
-static int is_memory(struct acpi_resource *res, void *data)
-{
-	struct resource_win win = {};
-	struct resource *r = &win.res;
-
-	return !(acpi_dev_resource_memory(res, r) ||
-		 acpi_dev_resource_address_space(res, &win));
-}
-
-=======
->>>>>>> 9abf2313
 /* IOM ACPI IDs and IOM_PORT_STATUS_OFFSET */
 static const struct acpi_device_id iom_acpi_ids[] = {
 	/* TigerLake */
