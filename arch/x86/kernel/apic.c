/*
 *	Local APIC handling, local APIC timers
 *
 *	(c) 1999, 2000, 2009 Ingo Molnar <mingo@redhat.com>
 *
 *	Fixes
 *	Maciej W. Rozycki	:	Bits for genuine 82489DX APICs;
 *					thanks to Eric Gilmore
 *					and Rolf G. Tews
 *					for testing these extensively.
 *	Maciej W. Rozycki	:	Various updates and fixes.
 *	Mikael Pettersson	:	Power Management for UP-APIC.
 *	Pavel Machek and
 *	Mikael Pettersson	:	PM converted to driver model.
 */

#include <linux/kernel_stat.h>
#include <linux/mc146818rtc.h>
#include <linux/acpi_pmtmr.h>
#include <linux/clockchips.h>
#include <linux/interrupt.h>
#include <linux/bootmem.h>
#include <linux/ftrace.h>
#include <linux/ioport.h>
#include <linux/module.h>
#include <linux/sysdev.h>
#include <linux/delay.h>
#include <linux/timex.h>
#include <linux/dmar.h>
#include <linux/init.h>
#include <linux/cpu.h>
#include <linux/dmi.h>
#include <linux/nmi.h>
#include <linux/smp.h>
#include <linux/mm.h>

<<<<<<< HEAD
#include <asm/perf_counter.h>
#include <asm/atomic.h>
#include <asm/mtrr.h>
#include <asm/mpspec.h>
#include <asm/desc.h>
=======
>>>>>>> 7032e869
#include <asm/arch_hooks.h>
#include <asm/pgalloc.h>
#include <asm/genapic.h>
#include <asm/atomic.h>
#include <asm/mpspec.h>
#include <asm/i8253.h>
#include <asm/i8259.h>
#include <asm/proto.h>
#include <asm/apic.h>
#include <asm/desc.h>
#include <asm/hpet.h>
#include <asm/idle.h>
#include <asm/mtrr.h>
#include <asm/smp.h>

unsigned int num_processors;

unsigned disabled_cpus __cpuinitdata;

/* Processor that is doing the boot up */
unsigned int boot_cpu_physical_apicid = -1U;

/*
 * The highest APIC ID seen during enumeration.
 *
 * This determines the messaging protocol we can use: if all APIC IDs
 * are in the 0 ... 7 range, then we can use logical addressing which
 * has some performance advantages (better broadcasting).
 *
 * If there's an APIC ID above 8, we use physical addressing.
 */
unsigned int max_physical_apicid;

/*
 * Bitmask of physically existing CPUs:
 */
physid_mask_t phys_cpu_present_map;

/*
 * Map cpu index to physical APIC ID
 */
DEFINE_EARLY_PER_CPU(u16, x86_cpu_to_apicid, BAD_APICID);
DEFINE_EARLY_PER_CPU(u16, x86_bios_cpu_apicid, BAD_APICID);
EXPORT_EARLY_PER_CPU_SYMBOL(x86_cpu_to_apicid);
EXPORT_EARLY_PER_CPU_SYMBOL(x86_bios_cpu_apicid);

#ifdef CONFIG_X86_32
/*
 * Knob to control our willingness to enable the local APIC.
 *
 * +1=force-enable
 */
static int force_enable_local_apic;
/*
 * APIC command line parameters
 */
static int __init parse_lapic(char *arg)
{
	force_enable_local_apic = 1;
	return 0;
}
early_param("lapic", parse_lapic);
/* Local APIC was disabled by the BIOS and enabled by the kernel */
static int enabled_via_apicbase;

#endif

#ifdef CONFIG_X86_64
static int apic_calibrate_pmtmr __initdata;
static __init int setup_apicpmtimer(char *s)
{
	apic_calibrate_pmtmr = 1;
	notsc_setup(NULL);
	return 0;
}
__setup("apicpmtimer", setup_apicpmtimer);
#endif

#ifdef CONFIG_X86_64
#define HAVE_X2APIC
#endif

#ifdef HAVE_X2APIC
int x2apic;
/* x2apic enabled before OS handover */
static int x2apic_preenabled;
static int disable_x2apic;
static __init int setup_nox2apic(char *str)
{
	disable_x2apic = 1;
	setup_clear_cpu_cap(X86_FEATURE_X2APIC);
	return 0;
}
early_param("nox2apic", setup_nox2apic);
#endif

unsigned long mp_lapic_addr;
int disable_apic;
/* Disable local APIC timer from the kernel commandline or via dmi quirk */
static int disable_apic_timer __cpuinitdata;
/* Local APIC timer works in C2 */
int local_apic_timer_c2_ok;
EXPORT_SYMBOL_GPL(local_apic_timer_c2_ok);

int first_system_vector = 0xfe;

/*
 * Debug level, exported for io_apic.c
 */
unsigned int apic_verbosity;

int pic_mode;

/* Have we found an MP table */
int smp_found_config;

static struct resource lapic_resource = {
	.name = "Local APIC",
	.flags = IORESOURCE_MEM | IORESOURCE_BUSY,
};

static unsigned int calibration_result;

static int lapic_next_event(unsigned long delta,
			    struct clock_event_device *evt);
static void lapic_timer_setup(enum clock_event_mode mode,
			      struct clock_event_device *evt);
static void lapic_timer_broadcast(const struct cpumask *mask);
static void apic_pm_activate(void);

/*
 * The local apic timer can be used for any function which is CPU local.
 */
static struct clock_event_device lapic_clockevent = {
	.name		= "lapic",
	.features	= CLOCK_EVT_FEAT_PERIODIC | CLOCK_EVT_FEAT_ONESHOT
			| CLOCK_EVT_FEAT_C3STOP | CLOCK_EVT_FEAT_DUMMY,
	.shift		= 32,
	.set_mode	= lapic_timer_setup,
	.set_next_event	= lapic_next_event,
	.broadcast	= lapic_timer_broadcast,
	.rating		= 100,
	.irq		= -1,
};
static DEFINE_PER_CPU(struct clock_event_device, lapic_events);

static unsigned long apic_phys;

/*
 * Get the LAPIC version
 */
static inline int lapic_get_version(void)
{
	return GET_APIC_VERSION(apic_read(APIC_LVR));
}

/*
 * Check, if the APIC is integrated or a separate chip
 */
static inline int lapic_is_integrated(void)
{
#ifdef CONFIG_X86_64
	return 1;
#else
	return APIC_INTEGRATED(lapic_get_version());
#endif
}

/*
 * Check, whether this is a modern or a first generation APIC
 */
static int modern_apic(void)
{
	/* AMD systems use old APIC versions, so check the CPU */
	if (boot_cpu_data.x86_vendor == X86_VENDOR_AMD &&
	    boot_cpu_data.x86 >= 0xf)
		return 1;
	return lapic_get_version() >= 0x14;
}

/*
 * Paravirt kernels also might be using these below ops. So we still
 * use generic apic_read()/apic_write(), which might be pointing to different
 * ops in PARAVIRT case.
 */
void xapic_wait_icr_idle(void)
{
	while (apic_read(APIC_ICR) & APIC_ICR_BUSY)
		cpu_relax();
}

u32 safe_xapic_wait_icr_idle(void)
{
	u32 send_status;
	int timeout;

	timeout = 0;
	do {
		send_status = apic_read(APIC_ICR) & APIC_ICR_BUSY;
		if (!send_status)
			break;
		udelay(100);
	} while (timeout++ < 1000);

	return send_status;
}

void xapic_icr_write(u32 low, u32 id)
{
	apic_write(APIC_ICR2, SET_APIC_DEST_FIELD(id));
	apic_write(APIC_ICR, low);
}

static u64 xapic_icr_read(void)
{
	u32 icr1, icr2;

	icr2 = apic_read(APIC_ICR2);
	icr1 = apic_read(APIC_ICR);

	return icr1 | ((u64)icr2 << 32);
}

static struct apic_ops xapic_ops = {
	.read = native_apic_mem_read,
	.write = native_apic_mem_write,
	.icr_read = xapic_icr_read,
	.icr_write = xapic_icr_write,
	.wait_icr_idle = xapic_wait_icr_idle,
	.safe_wait_icr_idle = safe_xapic_wait_icr_idle,
};

struct apic_ops __read_mostly *apic_ops = &xapic_ops;
EXPORT_SYMBOL_GPL(apic_ops);

#ifdef HAVE_X2APIC
static void x2apic_wait_icr_idle(void)
{
	/* no need to wait for icr idle in x2apic */
	return;
}

static u32 safe_x2apic_wait_icr_idle(void)
{
	/* no need to wait for icr idle in x2apic */
	return 0;
}

void x2apic_icr_write(u32 low, u32 id)
{
	wrmsrl(APIC_BASE_MSR + (APIC_ICR >> 4), ((__u64) id) << 32 | low);
}

static u64 x2apic_icr_read(void)
{
	unsigned long val;

	rdmsrl(APIC_BASE_MSR + (APIC_ICR >> 4), val);
	return val;
}

static struct apic_ops x2apic_ops = {
	.read = native_apic_msr_read,
	.write = native_apic_msr_write,
	.icr_read = x2apic_icr_read,
	.icr_write = x2apic_icr_write,
	.wait_icr_idle = x2apic_wait_icr_idle,
	.safe_wait_icr_idle = safe_x2apic_wait_icr_idle,
};
#endif

/**
 * enable_NMI_through_LVT0 - enable NMI through local vector table 0
 */
void __cpuinit enable_NMI_through_LVT0(void)
{
	unsigned int v;

	/* unmask and set to NMI */
	v = APIC_DM_NMI;

	/* Level triggered for 82489DX (32bit mode) */
	if (!lapic_is_integrated())
		v |= APIC_LVT_LEVEL_TRIGGER;

	apic_write(APIC_LVT0, v);
}

#ifdef CONFIG_X86_32
/**
 * get_physical_broadcast - Get number of physical broadcast IDs
 */
int get_physical_broadcast(void)
{
	return modern_apic() ? 0xff : 0xf;
}
#endif

/**
 * lapic_get_maxlvt - get the maximum number of local vector table entries
 */
int lapic_get_maxlvt(void)
{
	unsigned int v;

	v = apic_read(APIC_LVR);
	/*
	 * - we always have APIC integrated on 64bit mode
	 * - 82489DXs do not report # of LVT entries
	 */
	return APIC_INTEGRATED(GET_APIC_VERSION(v)) ? GET_APIC_MAXLVT(v) : 2;
}

/*
 * Local APIC timer
 */

/* Clock divisor */
#define APIC_DIVISOR 16

/*
 * This function sets up the local APIC timer, with a timeout of
 * 'clocks' APIC bus clock. During calibration we actually call
 * this function twice on the boot CPU, once with a bogus timeout
 * value, second time for real. The other (noncalibrating) CPUs
 * call this function only once, with the real, calibrated value.
 *
 * We do reads before writes even if unnecessary, to get around the
 * P5 APIC double write bug.
 */
static void __setup_APIC_LVTT(unsigned int clocks, int oneshot, int irqen)
{
	unsigned int lvtt_value, tmp_value;

	lvtt_value = LOCAL_TIMER_VECTOR;
	if (!oneshot)
		lvtt_value |= APIC_LVT_TIMER_PERIODIC;
	if (!lapic_is_integrated())
		lvtt_value |= SET_APIC_TIMER_BASE(APIC_TIMER_BASE_DIV);

	if (!irqen)
		lvtt_value |= APIC_LVT_MASKED;

	apic_write(APIC_LVTT, lvtt_value);

	/*
	 * Divide PICLK by 16
	 */
	tmp_value = apic_read(APIC_TDCR);
	apic_write(APIC_TDCR,
		(tmp_value & ~(APIC_TDR_DIV_1 | APIC_TDR_DIV_TMBASE)) |
		APIC_TDR_DIV_16);

	if (!oneshot)
		apic_write(APIC_TMICT, clocks / APIC_DIVISOR);
}

/*
 * Setup extended LVT, AMD specific (K8, family 10h)
 *
 * Vector mappings are hard coded. On K8 only offset 0 (APIC500) and
 * MCE interrupts are supported. Thus MCE offset must be set to 0.
 *
 * If mask=1, the LVT entry does not generate interrupts while mask=0
 * enables the vector. See also the BKDGs.
 */

#define APIC_EILVT_LVTOFF_MCE 0
#define APIC_EILVT_LVTOFF_IBS 1

static void setup_APIC_eilvt(u8 lvt_off, u8 vector, u8 msg_type, u8 mask)
{
	unsigned long reg = (lvt_off << 4) + APIC_EILVT0;
	unsigned int  v   = (mask << 16) | (msg_type << 8) | vector;

	apic_write(reg, v);
}

u8 setup_APIC_eilvt_mce(u8 vector, u8 msg_type, u8 mask)
{
	setup_APIC_eilvt(APIC_EILVT_LVTOFF_MCE, vector, msg_type, mask);
	return APIC_EILVT_LVTOFF_MCE;
}

u8 setup_APIC_eilvt_ibs(u8 vector, u8 msg_type, u8 mask)
{
	setup_APIC_eilvt(APIC_EILVT_LVTOFF_IBS, vector, msg_type, mask);
	return APIC_EILVT_LVTOFF_IBS;
}
EXPORT_SYMBOL_GPL(setup_APIC_eilvt_ibs);

/*
 * Program the next event, relative to now
 */
static int lapic_next_event(unsigned long delta,
			    struct clock_event_device *evt)
{
	apic_write(APIC_TMICT, delta);
	return 0;
}

/*
 * Setup the lapic timer in periodic or oneshot mode
 */
static void lapic_timer_setup(enum clock_event_mode mode,
			      struct clock_event_device *evt)
{
	unsigned long flags;
	unsigned int v;

	/* Lapic used as dummy for broadcast ? */
	if (evt->features & CLOCK_EVT_FEAT_DUMMY)
		return;

	local_irq_save(flags);

	switch (mode) {
	case CLOCK_EVT_MODE_PERIODIC:
	case CLOCK_EVT_MODE_ONESHOT:
		__setup_APIC_LVTT(calibration_result,
				  mode != CLOCK_EVT_MODE_PERIODIC, 1);
		break;
	case CLOCK_EVT_MODE_UNUSED:
	case CLOCK_EVT_MODE_SHUTDOWN:
		v = apic_read(APIC_LVTT);
		v |= (APIC_LVT_MASKED | LOCAL_TIMER_VECTOR);
		apic_write(APIC_LVTT, v);
		apic_write(APIC_TMICT, 0xffffffff);
		break;
	case CLOCK_EVT_MODE_RESUME:
		/* Nothing to do here */
		break;
	}

	local_irq_restore(flags);
}

/*
 * Local APIC timer broadcast function
 */
static void lapic_timer_broadcast(const struct cpumask *mask)
{
#ifdef CONFIG_SMP
	apic->send_IPI_mask(mask, LOCAL_TIMER_VECTOR);
#endif
}

/*
 * Setup the local APIC timer for this CPU. Copy the initilized values
 * of the boot CPU and register the clock event in the framework.
 */
static void __cpuinit setup_APIC_timer(void)
{
	struct clock_event_device *levt = &__get_cpu_var(lapic_events);

	memcpy(levt, &lapic_clockevent, sizeof(*levt));
	levt->cpumask = cpumask_of(smp_processor_id());

	clockevents_register_device(levt);
}

/*
 * In this functions we calibrate APIC bus clocks to the external timer.
 *
 * We want to do the calibration only once since we want to have local timer
 * irqs syncron. CPUs connected by the same APIC bus have the very same bus
 * frequency.
 *
 * This was previously done by reading the PIT/HPET and waiting for a wrap
 * around to find out, that a tick has elapsed. I have a box, where the PIT
 * readout is broken, so it never gets out of the wait loop again. This was
 * also reported by others.
 *
 * Monitoring the jiffies value is inaccurate and the clockevents
 * infrastructure allows us to do a simple substitution of the interrupt
 * handler.
 *
 * The calibration routine also uses the pm_timer when possible, as the PIT
 * happens to run way too slow (factor 2.3 on my VAIO CoreDuo, which goes
 * back to normal later in the boot process).
 */

#define LAPIC_CAL_LOOPS		(HZ/10)

static __initdata int lapic_cal_loops = -1;
static __initdata long lapic_cal_t1, lapic_cal_t2;
static __initdata unsigned long long lapic_cal_tsc1, lapic_cal_tsc2;
static __initdata unsigned long lapic_cal_pm1, lapic_cal_pm2;
static __initdata unsigned long lapic_cal_j1, lapic_cal_j2;

/*
 * Temporary interrupt handler.
 */
static void __init lapic_cal_handler(struct clock_event_device *dev)
{
	unsigned long long tsc = 0;
	long tapic = apic_read(APIC_TMCCT);
	unsigned long pm = acpi_pm_read_early();

	if (cpu_has_tsc)
		rdtscll(tsc);

	switch (lapic_cal_loops++) {
	case 0:
		lapic_cal_t1 = tapic;
		lapic_cal_tsc1 = tsc;
		lapic_cal_pm1 = pm;
		lapic_cal_j1 = jiffies;
		break;

	case LAPIC_CAL_LOOPS:
		lapic_cal_t2 = tapic;
		lapic_cal_tsc2 = tsc;
		if (pm < lapic_cal_pm1)
			pm += ACPI_PM_OVRRUN;
		lapic_cal_pm2 = pm;
		lapic_cal_j2 = jiffies;
		break;
	}
}

static int __init
calibrate_by_pmtimer(long deltapm, long *delta, long *deltatsc)
{
	const long pm_100ms = PMTMR_TICKS_PER_SEC / 10;
	const long pm_thresh = pm_100ms / 100;
	unsigned long mult;
	u64 res;

#ifndef CONFIG_X86_PM_TIMER
	return -1;
#endif

	apic_printk(APIC_VERBOSE, "... PM-Timer delta = %ld\n", deltapm);

	/* Check, if the PM timer is available */
	if (!deltapm)
		return -1;

	mult = clocksource_hz2mult(PMTMR_TICKS_PER_SEC, 22);

	if (deltapm > (pm_100ms - pm_thresh) &&
	    deltapm < (pm_100ms + pm_thresh)) {
		apic_printk(APIC_VERBOSE, "... PM-Timer result ok\n");
		return 0;
	}

	res = (((u64)deltapm) *  mult) >> 22;
	do_div(res, 1000000);
	pr_warning("APIC calibration not consistent "
		   "with PM-Timer: %ldms instead of 100ms\n",(long)res);

	/* Correct the lapic counter value */
	res = (((u64)(*delta)) * pm_100ms);
	do_div(res, deltapm);
	pr_info("APIC delta adjusted to PM-Timer: "
		"%lu (%ld)\n", (unsigned long)res, *delta);
	*delta = (long)res;

	/* Correct the tsc counter value */
	if (cpu_has_tsc) {
		res = (((u64)(*deltatsc)) * pm_100ms);
		do_div(res, deltapm);
		apic_printk(APIC_VERBOSE, "TSC delta adjusted to "
					  "PM-Timer: %lu (%ld) \n",
					(unsigned long)res, *deltatsc);
		*deltatsc = (long)res;
	}

	return 0;
}

static int __init calibrate_APIC_clock(void)
{
	struct clock_event_device *levt = &__get_cpu_var(lapic_events);
	void (*real_handler)(struct clock_event_device *dev);
	unsigned long deltaj;
	long delta, deltatsc;
	int pm_referenced = 0;

	local_irq_disable();

	/* Replace the global interrupt handler */
	real_handler = global_clock_event->event_handler;
	global_clock_event->event_handler = lapic_cal_handler;

	/*
	 * Setup the APIC counter to maximum. There is no way the lapic
	 * can underflow in the 100ms detection time frame
	 */
	__setup_APIC_LVTT(0xffffffff, 0, 0);

	/* Let the interrupts run */
	local_irq_enable();

	while (lapic_cal_loops <= LAPIC_CAL_LOOPS)
		cpu_relax();

	local_irq_disable();

	/* Restore the real event handler */
	global_clock_event->event_handler = real_handler;

	/* Build delta t1-t2 as apic timer counts down */
	delta = lapic_cal_t1 - lapic_cal_t2;
	apic_printk(APIC_VERBOSE, "... lapic delta = %ld\n", delta);

	deltatsc = (long)(lapic_cal_tsc2 - lapic_cal_tsc1);

	/* we trust the PM based calibration if possible */
	pm_referenced = !calibrate_by_pmtimer(lapic_cal_pm2 - lapic_cal_pm1,
					&delta, &deltatsc);

	/* Calculate the scaled math multiplication factor */
	lapic_clockevent.mult = div_sc(delta, TICK_NSEC * LAPIC_CAL_LOOPS,
				       lapic_clockevent.shift);
	lapic_clockevent.max_delta_ns =
		clockevent_delta2ns(0x7FFFFF, &lapic_clockevent);
	lapic_clockevent.min_delta_ns =
		clockevent_delta2ns(0xF, &lapic_clockevent);

	calibration_result = (delta * APIC_DIVISOR) / LAPIC_CAL_LOOPS;

	apic_printk(APIC_VERBOSE, "..... delta %ld\n", delta);
	apic_printk(APIC_VERBOSE, "..... mult: %ld\n", lapic_clockevent.mult);
	apic_printk(APIC_VERBOSE, "..... calibration result: %u\n",
		    calibration_result);

	if (cpu_has_tsc) {
		apic_printk(APIC_VERBOSE, "..... CPU clock speed is "
			    "%ld.%04ld MHz.\n",
			    (deltatsc / LAPIC_CAL_LOOPS) / (1000000 / HZ),
			    (deltatsc / LAPIC_CAL_LOOPS) % (1000000 / HZ));
	}

	apic_printk(APIC_VERBOSE, "..... host bus clock speed is "
		    "%u.%04u MHz.\n",
		    calibration_result / (1000000 / HZ),
		    calibration_result % (1000000 / HZ));

	/*
	 * Do a sanity check on the APIC calibration result
	 */
	if (calibration_result < (1000000 / HZ)) {
		local_irq_enable();
		pr_warning("APIC frequency too slow, disabling apic timer\n");
		return -1;
	}

	levt->features &= ~CLOCK_EVT_FEAT_DUMMY;

	/*
	 * PM timer calibration failed or not turned on
	 * so lets try APIC timer based calibration
	 */
	if (!pm_referenced) {
		apic_printk(APIC_VERBOSE, "... verify APIC timer\n");

		/*
		 * Setup the apic timer manually
		 */
		levt->event_handler = lapic_cal_handler;
		lapic_timer_setup(CLOCK_EVT_MODE_PERIODIC, levt);
		lapic_cal_loops = -1;

		/* Let the interrupts run */
		local_irq_enable();

		while (lapic_cal_loops <= LAPIC_CAL_LOOPS)
			cpu_relax();

		/* Stop the lapic timer */
		lapic_timer_setup(CLOCK_EVT_MODE_SHUTDOWN, levt);

		/* Jiffies delta */
		deltaj = lapic_cal_j2 - lapic_cal_j1;
		apic_printk(APIC_VERBOSE, "... jiffies delta = %lu\n", deltaj);

		/* Check, if the jiffies result is consistent */
		if (deltaj >= LAPIC_CAL_LOOPS-2 && deltaj <= LAPIC_CAL_LOOPS+2)
			apic_printk(APIC_VERBOSE, "... jiffies result ok\n");
		else
			levt->features |= CLOCK_EVT_FEAT_DUMMY;
	} else
		local_irq_enable();

	if (levt->features & CLOCK_EVT_FEAT_DUMMY) {
		pr_warning("APIC timer disabled due to verification failure\n");
			return -1;
	}

	return 0;
}

/*
 * Setup the boot APIC
 *
 * Calibrate and verify the result.
 */
void __init setup_boot_APIC_clock(void)
{
	/*
	 * The local apic timer can be disabled via the kernel
	 * commandline or from the CPU detection code. Register the lapic
	 * timer as a dummy clock event source on SMP systems, so the
	 * broadcast mechanism is used. On UP systems simply ignore it.
	 */
	if (disable_apic_timer) {
		pr_info("Disabling APIC timer\n");
		/* No broadcast on UP ! */
		if (num_possible_cpus() > 1) {
			lapic_clockevent.mult = 1;
			setup_APIC_timer();
		}
		return;
	}

	apic_printk(APIC_VERBOSE, "Using local APIC timer interrupts.\n"
		    "calibrating APIC timer ...\n");

	if (calibrate_APIC_clock()) {
		/* No broadcast on UP ! */
		if (num_possible_cpus() > 1)
			setup_APIC_timer();
		return;
	}

	/*
	 * If nmi_watchdog is set to IO_APIC, we need the
	 * PIT/HPET going.  Otherwise register lapic as a dummy
	 * device.
	 */
	if (nmi_watchdog != NMI_IO_APIC)
		lapic_clockevent.features &= ~CLOCK_EVT_FEAT_DUMMY;
	else
		pr_warning("APIC timer registered as dummy,"
			" due to nmi_watchdog=%d!\n", nmi_watchdog);

	/* Setup the lapic or request the broadcast */
	setup_APIC_timer();
}

void __cpuinit setup_secondary_APIC_clock(void)
{
	setup_APIC_timer();
}

/*
 * The guts of the apic timer interrupt
 */
static void local_apic_timer_interrupt(void)
{
	int cpu = smp_processor_id();
	struct clock_event_device *evt = &per_cpu(lapic_events, cpu);

	/*
	 * Normally we should not be here till LAPIC has been initialized but
	 * in some cases like kdump, its possible that there is a pending LAPIC
	 * timer interrupt from previous kernel's context and is delivered in
	 * new kernel the moment interrupts are enabled.
	 *
	 * Interrupts are enabled early and LAPIC is setup much later, hence
	 * its possible that when we get here evt->event_handler is NULL.
	 * Check for event_handler being NULL and discard the interrupt as
	 * spurious.
	 */
	if (!evt->event_handler) {
		pr_warning("Spurious LAPIC timer interrupt on cpu %d\n", cpu);
		/* Switch it off */
		lapic_timer_setup(CLOCK_EVT_MODE_SHUTDOWN, evt);
		return;
	}

	/*
	 * the NMI deadlock-detector uses this.
	 */
	inc_irq_stat(apic_timer_irqs);

	evt->event_handler(evt);

	perf_counter_unthrottle();
}

/*
 * Local APIC timer interrupt. This is the most natural way for doing
 * local interrupts, but local timer interrupts can be emulated by
 * broadcast interrupts too. [in case the hw doesn't support APIC timers]
 *
 * [ if a single-CPU system runs an SMP kernel then we call the local
 *   interrupt as well. Thus we cannot inline the local irq ... ]
 */
void __irq_entry smp_apic_timer_interrupt(struct pt_regs *regs)
{
	struct pt_regs *old_regs = set_irq_regs(regs);

	/*
	 * NOTE! We'd better ACK the irq immediately,
	 * because timer handling can be slow.
	 */
	ack_APIC_irq();
	/*
	 * update_process_times() expects us to have done irq_enter().
	 * Besides, if we don't timer interrupts ignore the global
	 * interrupt lock, which is the WrongThing (tm) to do.
	 */
	exit_idle();
	irq_enter();
	local_apic_timer_interrupt();
	irq_exit();

	set_irq_regs(old_regs);
}

int setup_profiling_timer(unsigned int multiplier)
{
	return -EINVAL;
}

/*
 * Local APIC start and shutdown
 */

/**
 * clear_local_APIC - shutdown the local APIC
 *
 * This is called, when a CPU is disabled and before rebooting, so the state of
 * the local APIC has no dangling leftovers. Also used to cleanout any BIOS
 * leftovers during boot.
 */
void clear_local_APIC(void)
{
	int maxlvt;
	u32 v;

	/* APIC hasn't been mapped yet */
	if (!apic_phys)
		return;

	maxlvt = lapic_get_maxlvt();
	/*
	 * Masking an LVT entry can trigger a local APIC error
	 * if the vector is zero. Mask LVTERR first to prevent this.
	 */
	if (maxlvt >= 3) {
		v = ERROR_APIC_VECTOR; /* any non-zero vector will do */
		apic_write(APIC_LVTERR, v | APIC_LVT_MASKED);
	}
	/*
	 * Careful: we have to set masks only first to deassert
	 * any level-triggered sources.
	 */
	v = apic_read(APIC_LVTT);
	apic_write(APIC_LVTT, v | APIC_LVT_MASKED);
	v = apic_read(APIC_LVT0);
	apic_write(APIC_LVT0, v | APIC_LVT_MASKED);
	v = apic_read(APIC_LVT1);
	apic_write(APIC_LVT1, v | APIC_LVT_MASKED);
	if (maxlvt >= 4) {
		v = apic_read(APIC_LVTPC);
		apic_write(APIC_LVTPC, v | APIC_LVT_MASKED);
	}

	/* lets not touch this if we didn't frob it */
#if defined(CONFIG_X86_MCE_P4THERMAL) || defined(X86_MCE_INTEL)
	if (maxlvt >= 5) {
		v = apic_read(APIC_LVTTHMR);
		apic_write(APIC_LVTTHMR, v | APIC_LVT_MASKED);
	}
#endif
	/*
	 * Clean APIC state for other OSs:
	 */
	apic_write(APIC_LVTT, APIC_LVT_MASKED);
	apic_write(APIC_LVT0, APIC_LVT_MASKED);
	apic_write(APIC_LVT1, APIC_LVT_MASKED);
	if (maxlvt >= 3)
		apic_write(APIC_LVTERR, APIC_LVT_MASKED);
	if (maxlvt >= 4)
		apic_write(APIC_LVTPC, APIC_LVT_MASKED);

	/* Integrated APIC (!82489DX) ? */
	if (lapic_is_integrated()) {
		if (maxlvt > 3)
			/* Clear ESR due to Pentium errata 3AP and 11AP */
			apic_write(APIC_ESR, 0);
		apic_read(APIC_ESR);
	}
}

/**
 * disable_local_APIC - clear and disable the local APIC
 */
void disable_local_APIC(void)
{
	unsigned int value;

	/* APIC hasn't been mapped yet */
	if (!apic_phys)
		return;

	clear_local_APIC();

	/*
	 * Disable APIC (implies clearing of registers
	 * for 82489DX!).
	 */
	value = apic_read(APIC_SPIV);
	value &= ~APIC_SPIV_APIC_ENABLED;
	apic_write(APIC_SPIV, value);

#ifdef CONFIG_X86_32
	/*
	 * When LAPIC was disabled by the BIOS and enabled by the kernel,
	 * restore the disabled state.
	 */
	if (enabled_via_apicbase) {
		unsigned int l, h;

		rdmsr(MSR_IA32_APICBASE, l, h);
		l &= ~MSR_IA32_APICBASE_ENABLE;
		wrmsr(MSR_IA32_APICBASE, l, h);
	}
#endif
}

/*
 * If Linux enabled the LAPIC against the BIOS default disable it down before
 * re-entering the BIOS on shutdown.  Otherwise the BIOS may get confused and
 * not power-off.  Additionally clear all LVT entries before disable_local_APIC
 * for the case where Linux didn't enable the LAPIC.
 */
void lapic_shutdown(void)
{
	unsigned long flags;

	if (!cpu_has_apic)
		return;

	local_irq_save(flags);

#ifdef CONFIG_X86_32
	if (!enabled_via_apicbase)
		clear_local_APIC();
	else
#endif
		disable_local_APIC();


	local_irq_restore(flags);
}

/*
 * This is to verify that we're looking at a real local APIC.
 * Check these against your board if the CPUs aren't getting
 * started for no apparent reason.
 */
int __init verify_local_APIC(void)
{
	unsigned int reg0, reg1;

	/*
	 * The version register is read-only in a real APIC.
	 */
	reg0 = apic_read(APIC_LVR);
	apic_printk(APIC_DEBUG, "Getting VERSION: %x\n", reg0);
	apic_write(APIC_LVR, reg0 ^ APIC_LVR_MASK);
	reg1 = apic_read(APIC_LVR);
	apic_printk(APIC_DEBUG, "Getting VERSION: %x\n", reg1);

	/*
	 * The two version reads above should print the same
	 * numbers.  If the second one is different, then we
	 * poke at a non-APIC.
	 */
	if (reg1 != reg0)
		return 0;

	/*
	 * Check if the version looks reasonably.
	 */
	reg1 = GET_APIC_VERSION(reg0);
	if (reg1 == 0x00 || reg1 == 0xff)
		return 0;
	reg1 = lapic_get_maxlvt();
	if (reg1 < 0x02 || reg1 == 0xff)
		return 0;

	/*
	 * The ID register is read/write in a real APIC.
	 */
	reg0 = apic_read(APIC_ID);
	apic_printk(APIC_DEBUG, "Getting ID: %x\n", reg0);
	apic_write(APIC_ID, reg0 ^ apic->apic_id_mask);
	reg1 = apic_read(APIC_ID);
	apic_printk(APIC_DEBUG, "Getting ID: %x\n", reg1);
	apic_write(APIC_ID, reg0);
	if (reg1 != (reg0 ^ apic->apic_id_mask))
		return 0;

	/*
	 * The next two are just to see if we have sane values.
	 * They're only really relevant if we're in Virtual Wire
	 * compatibility mode, but most boxes are anymore.
	 */
	reg0 = apic_read(APIC_LVT0);
	apic_printk(APIC_DEBUG, "Getting LVT0: %x\n", reg0);
	reg1 = apic_read(APIC_LVT1);
	apic_printk(APIC_DEBUG, "Getting LVT1: %x\n", reg1);

	return 1;
}

/**
 * sync_Arb_IDs - synchronize APIC bus arbitration IDs
 */
void __init sync_Arb_IDs(void)
{
	/*
	 * Unsupported on P4 - see Intel Dev. Manual Vol. 3, Ch. 8.6.1 And not
	 * needed on AMD.
	 */
	if (modern_apic() || boot_cpu_data.x86_vendor == X86_VENDOR_AMD)
		return;

	/*
	 * Wait for idle.
	 */
	apic_wait_icr_idle();

	apic_printk(APIC_DEBUG, "Synchronizing Arb IDs.\n");
	apic_write(APIC_ICR, APIC_DEST_ALLINC |
			APIC_INT_LEVELTRIG | APIC_DM_INIT);
}

/*
 * An initial setup of the virtual wire mode.
 */
void __init init_bsp_APIC(void)
{
	unsigned int value;

	/*
	 * Don't do the setup now if we have a SMP BIOS as the
	 * through-I/O-APIC virtual wire mode might be active.
	 */
	if (smp_found_config || !cpu_has_apic)
		return;

	/*
	 * Do not trust the local APIC being empty at bootup.
	 */
	clear_local_APIC();

	/*
	 * Enable APIC.
	 */
	value = apic_read(APIC_SPIV);
	value &= ~APIC_VECTOR_MASK;
	value |= APIC_SPIV_APIC_ENABLED;

#ifdef CONFIG_X86_32
	/* This bit is reserved on P4/Xeon and should be cleared */
	if ((boot_cpu_data.x86_vendor == X86_VENDOR_INTEL) &&
	    (boot_cpu_data.x86 == 15))
		value &= ~APIC_SPIV_FOCUS_DISABLED;
	else
#endif
		value |= APIC_SPIV_FOCUS_DISABLED;
	value |= SPURIOUS_APIC_VECTOR;
	apic_write(APIC_SPIV, value);

	/*
	 * Set up the virtual wire mode.
	 */
	apic_write(APIC_LVT0, APIC_DM_EXTINT);
	value = APIC_DM_NMI;
	if (!lapic_is_integrated())		/* 82489DX */
		value |= APIC_LVT_LEVEL_TRIGGER;
	apic_write(APIC_LVT1, value);
}

static void __cpuinit lapic_setup_esr(void)
{
	unsigned int oldvalue, value, maxlvt;

	if (!lapic_is_integrated()) {
		pr_info("No ESR for 82489DX.\n");
		return;
	}

	if (apic->disable_esr) {
		/*
		 * Something untraceable is creating bad interrupts on
		 * secondary quads ... for the moment, just leave the
		 * ESR disabled - we can't do anything useful with the
		 * errors anyway - mbligh
		 */
		pr_info("Leaving ESR disabled.\n");
		return;
	}

	maxlvt = lapic_get_maxlvt();
	if (maxlvt > 3)		/* Due to the Pentium erratum 3AP. */
		apic_write(APIC_ESR, 0);
	oldvalue = apic_read(APIC_ESR);

	/* enables sending errors */
	value = ERROR_APIC_VECTOR;
	apic_write(APIC_LVTERR, value);

	/*
	 * spec says clear errors after enabling vector.
	 */
	if (maxlvt > 3)
		apic_write(APIC_ESR, 0);
	value = apic_read(APIC_ESR);
	if (value != oldvalue)
		apic_printk(APIC_VERBOSE, "ESR value before enabling "
			"vector: 0x%08x  after: 0x%08x\n",
			oldvalue, value);
}


/**
 * setup_local_APIC - setup the local APIC
 */
void __cpuinit setup_local_APIC(void)
{
	unsigned int value;
	int i, j;

	if (disable_apic) {
<<<<<<< HEAD
#ifdef CONFIG_X86_IO_APIC
		disable_ioapic_setup();
#endif
=======
		arch_disable_smp_support();
>>>>>>> 7032e869
		return;
	}

#ifdef CONFIG_X86_32
	/* Pound the ESR really hard over the head with a big hammer - mbligh */
	if (lapic_is_integrated() && apic->disable_esr) {
		apic_write(APIC_ESR, 0);
		apic_write(APIC_ESR, 0);
		apic_write(APIC_ESR, 0);
		apic_write(APIC_ESR, 0);
	}
#endif
	perf_counters_lapic_init(0);

	preempt_disable();

	/*
	 * Double-check whether this APIC is really registered.
	 * This is meaningless in clustered apic mode, so we skip it.
	 */
	if (!apic->apic_id_registered())
		BUG();

	/*
	 * Intel recommends to set DFR, LDR and TPR before enabling
	 * an APIC.  See e.g. "AP-388 82489DX User's Manual" (Intel
	 * document number 292116).  So here it goes...
	 */
	apic->init_apic_ldr();

	/*
	 * Set Task Priority to 'accept all'. We never change this
	 * later on.
	 */
	value = apic_read(APIC_TASKPRI);
	value &= ~APIC_TPRI_MASK;
	apic_write(APIC_TASKPRI, value);

	/*
	 * After a crash, we no longer service the interrupts and a pending
	 * interrupt from previous kernel might still have ISR bit set.
	 *
	 * Most probably by now CPU has serviced that pending interrupt and
	 * it might not have done the ack_APIC_irq() because it thought,
	 * interrupt came from i8259 as ExtInt. LAPIC did not get EOI so it
	 * does not clear the ISR bit and cpu thinks it has already serivced
	 * the interrupt. Hence a vector might get locked. It was noticed
	 * for timer irq (vector 0x31). Issue an extra EOI to clear ISR.
	 */
	for (i = APIC_ISR_NR - 1; i >= 0; i--) {
		value = apic_read(APIC_ISR + i*0x10);
		for (j = 31; j >= 0; j--) {
			if (value & (1<<j))
				ack_APIC_irq();
		}
	}

	/*
	 * Now that we are all set up, enable the APIC
	 */
	value = apic_read(APIC_SPIV);
	value &= ~APIC_VECTOR_MASK;
	/*
	 * Enable APIC
	 */
	value |= APIC_SPIV_APIC_ENABLED;

#ifdef CONFIG_X86_32
	/*
	 * Some unknown Intel IO/APIC (or APIC) errata is biting us with
	 * certain networking cards. If high frequency interrupts are
	 * happening on a particular IOAPIC pin, plus the IOAPIC routing
	 * entry is masked/unmasked at a high rate as well then sooner or
	 * later IOAPIC line gets 'stuck', no more interrupts are received
	 * from the device. If focus CPU is disabled then the hang goes
	 * away, oh well :-(
	 *
	 * [ This bug can be reproduced easily with a level-triggered
	 *   PCI Ne2000 networking cards and PII/PIII processors, dual
	 *   BX chipset. ]
	 */
	/*
	 * Actually disabling the focus CPU check just makes the hang less
	 * frequent as it makes the interrupt distributon model be more
	 * like LRU than MRU (the short-term load is more even across CPUs).
	 * See also the comment in end_level_ioapic_irq().  --macro
	 */

	/*
	 * - enable focus processor (bit==0)
	 * - 64bit mode always use processor focus
	 *   so no need to set it
	 */
	value &= ~APIC_SPIV_FOCUS_DISABLED;
#endif

	/*
	 * Set spurious IRQ vector
	 */
	value |= SPURIOUS_APIC_VECTOR;
	apic_write(APIC_SPIV, value);

	/*
	 * Set up LVT0, LVT1:
	 *
	 * set up through-local-APIC on the BP's LINT0. This is not
	 * strictly necessary in pure symmetric-IO mode, but sometimes
	 * we delegate interrupts to the 8259A.
	 */
	/*
	 * TODO: set up through-local-APIC from through-I/O-APIC? --macro
	 */
	value = apic_read(APIC_LVT0) & APIC_LVT_MASKED;
	if (!smp_processor_id() && (pic_mode || !value)) {
		value = APIC_DM_EXTINT;
		apic_printk(APIC_VERBOSE, "enabled ExtINT on CPU#%d\n",
				smp_processor_id());
	} else {
		value = APIC_DM_EXTINT | APIC_LVT_MASKED;
		apic_printk(APIC_VERBOSE, "masked ExtINT on CPU#%d\n",
				smp_processor_id());
	}
	apic_write(APIC_LVT0, value);

	/*
	 * only the BP should see the LINT1 NMI signal, obviously.
	 */
	if (!smp_processor_id())
		value = APIC_DM_NMI;
	else
		value = APIC_DM_NMI | APIC_LVT_MASKED;
	if (!lapic_is_integrated())		/* 82489DX */
		value |= APIC_LVT_LEVEL_TRIGGER;
	apic_write(APIC_LVT1, value);

	preempt_enable();
}

void __cpuinit end_local_APIC_setup(void)
{
	lapic_setup_esr();

#ifdef CONFIG_X86_32
	{
		unsigned int value;
		/* Disable the local apic timer */
		value = apic_read(APIC_LVTT);
		value |= (APIC_LVT_MASKED | LOCAL_TIMER_VECTOR);
		apic_write(APIC_LVTT, value);
	}
#endif

	setup_apic_nmi_watchdog(NULL);
	apic_pm_activate();
}

#ifdef HAVE_X2APIC
void check_x2apic(void)
{
	int msr, msr2;

	rdmsr(MSR_IA32_APICBASE, msr, msr2);

	if (msr & X2APIC_ENABLE) {
		pr_info("x2apic enabled by BIOS, switching to x2apic ops\n");
		x2apic_preenabled = x2apic = 1;
		apic_ops = &x2apic_ops;
	}
}

void enable_x2apic(void)
{
	int msr, msr2;

	rdmsr(MSR_IA32_APICBASE, msr, msr2);
	if (!(msr & X2APIC_ENABLE)) {
		pr_info("Enabling x2apic\n");
		wrmsr(MSR_IA32_APICBASE, msr | X2APIC_ENABLE, 0);
	}
}

void __init enable_IR_x2apic(void)
{
#ifdef CONFIG_INTR_REMAP
	int ret;
	unsigned long flags;

	if (!cpu_has_x2apic)
		return;

	if (!x2apic_preenabled && disable_x2apic) {
		pr_info("Skipped enabling x2apic and Interrupt-remapping "
			"because of nox2apic\n");
		return;
	}

	if (x2apic_preenabled && disable_x2apic)
		panic("Bios already enabled x2apic, can't enforce nox2apic");

	if (!x2apic_preenabled && skip_ioapic_setup) {
		pr_info("Skipped enabling x2apic and Interrupt-remapping "
			"because of skipping io-apic setup\n");
		return;
	}

	ret = dmar_table_init();
	if (ret) {
		pr_info("dmar_table_init() failed with %d:\n", ret);

		if (x2apic_preenabled)
			panic("x2apic enabled by bios. But IR enabling failed");
		else
			pr_info("Not enabling x2apic,Intr-remapping\n");
		return;
	}

	local_irq_save(flags);
	mask_8259A();

	ret = save_mask_IO_APIC_setup();
	if (ret) {
		pr_info("Saving IO-APIC state failed: %d\n", ret);
		goto end;
	}

	ret = enable_intr_remapping(1);

	if (ret && x2apic_preenabled) {
		local_irq_restore(flags);
		panic("x2apic enabled by bios. But IR enabling failed");
	}

	if (ret)
		goto end_restore;

	if (!x2apic) {
		x2apic = 1;
		apic_ops = &x2apic_ops;
		enable_x2apic();
	}

end_restore:
	if (ret)
		/*
		 * IR enabling failed
		 */
		restore_IO_APIC_setup();
	else
		reinit_intr_remapped_IO_APIC(x2apic_preenabled);

end:
	unmask_8259A();
	local_irq_restore(flags);

	if (!ret) {
		if (!x2apic_preenabled)
			pr_info("Enabled x2apic and interrupt-remapping\n");
		else
			pr_info("Enabled Interrupt-remapping\n");
	} else
		pr_err("Failed to enable Interrupt-remapping and x2apic\n");
#else
	if (!cpu_has_x2apic)
		return;

	if (x2apic_preenabled)
		panic("x2apic enabled prior OS handover,"
		      " enable CONFIG_INTR_REMAP");

	pr_info("Enable CONFIG_INTR_REMAP for enabling intr-remapping "
		" and x2apic\n");
#endif

	return;
}
#endif /* HAVE_X2APIC */

#ifdef CONFIG_X86_64
/*
 * Detect and enable local APICs on non-SMP boards.
 * Original code written by Keir Fraser.
 * On AMD64 we trust the BIOS - if it says no APIC it is likely
 * not correctly set up (usually the APIC timer won't work etc.)
 */
static int __init detect_init_APIC(void)
{
	if (!cpu_has_apic) {
		pr_info("No local APIC present\n");
		return -1;
	}

	mp_lapic_addr = APIC_DEFAULT_PHYS_BASE;
	boot_cpu_physical_apicid = 0;
	return 0;
}
#else
/*
 * Detect and initialize APIC
 */
static int __init detect_init_APIC(void)
{
	u32 h, l, features;

	/* Disabled by kernel option? */
	if (disable_apic)
		return -1;

	switch (boot_cpu_data.x86_vendor) {
	case X86_VENDOR_AMD:
		if ((boot_cpu_data.x86 == 6 && boot_cpu_data.x86_model > 1) ||
		    (boot_cpu_data.x86 >= 15))
			break;
		goto no_apic;
	case X86_VENDOR_INTEL:
		if (boot_cpu_data.x86 == 6 || boot_cpu_data.x86 == 15 ||
		    (boot_cpu_data.x86 == 5 && cpu_has_apic))
			break;
		goto no_apic;
	default:
		goto no_apic;
	}

	if (!cpu_has_apic) {
		/*
		 * Over-ride BIOS and try to enable the local APIC only if
		 * "lapic" specified.
		 */
		if (!force_enable_local_apic) {
			pr_info("Local APIC disabled by BIOS -- "
				"you can enable it with \"lapic\"\n");
			return -1;
		}
		/*
		 * Some BIOSes disable the local APIC in the APIC_BASE
		 * MSR. This can only be done in software for Intel P6 or later
		 * and AMD K7 (Model > 1) or later.
		 */
		rdmsr(MSR_IA32_APICBASE, l, h);
		if (!(l & MSR_IA32_APICBASE_ENABLE)) {
			pr_info("Local APIC disabled by BIOS -- reenabling.\n");
			l &= ~MSR_IA32_APICBASE_BASE;
			l |= MSR_IA32_APICBASE_ENABLE | APIC_DEFAULT_PHYS_BASE;
			wrmsr(MSR_IA32_APICBASE, l, h);
			enabled_via_apicbase = 1;
		}
	}
	/*
	 * The APIC feature bit should now be enabled
	 * in `cpuid'
	 */
	features = cpuid_edx(1);
	if (!(features & (1 << X86_FEATURE_APIC))) {
		pr_warning("Could not enable APIC!\n");
		return -1;
	}
	set_cpu_cap(&boot_cpu_data, X86_FEATURE_APIC);
	mp_lapic_addr = APIC_DEFAULT_PHYS_BASE;

	/* The BIOS may have set up the APIC at some other address */
	rdmsr(MSR_IA32_APICBASE, l, h);
	if (l & MSR_IA32_APICBASE_ENABLE)
		mp_lapic_addr = l & MSR_IA32_APICBASE_BASE;

	pr_info("Found and enabled local APIC!\n");

	apic_pm_activate();

	return 0;

no_apic:
	pr_info("No local APIC present or hardware disabled\n");
	return -1;
}
#endif

#ifdef CONFIG_X86_64
void __init early_init_lapic_mapping(void)
{
	unsigned long phys_addr;

	/*
	 * If no local APIC can be found then go out
	 * : it means there is no mpatable and MADT
	 */
	if (!smp_found_config)
		return;

	phys_addr = mp_lapic_addr;

	set_fixmap_nocache(FIX_APIC_BASE, phys_addr);
	apic_printk(APIC_VERBOSE, "mapped APIC to %16lx (%16lx)\n",
		    APIC_BASE, phys_addr);

	/*
	 * Fetch the APIC ID of the BSP in case we have a
	 * default configuration (or the MP table is broken).
	 */
	boot_cpu_physical_apicid = read_apic_id();
}
#endif

/**
 * init_apic_mappings - initialize APIC mappings
 */
void __init init_apic_mappings(void)
{
#ifdef HAVE_X2APIC
	if (x2apic) {
		boot_cpu_physical_apicid = read_apic_id();
		return;
	}
#endif

	/*
	 * If no local APIC can be found then set up a fake all
	 * zeroes page to simulate the local APIC and another
	 * one for the IO-APIC.
	 */
	if (!smp_found_config && detect_init_APIC()) {
		apic_phys = (unsigned long) alloc_bootmem_pages(PAGE_SIZE);
		apic_phys = __pa(apic_phys);
	} else
		apic_phys = mp_lapic_addr;

	set_fixmap_nocache(FIX_APIC_BASE, apic_phys);
	apic_printk(APIC_VERBOSE, "mapped APIC to %08lx (%08lx)\n",
				APIC_BASE, apic_phys);

	/*
	 * Fetch the APIC ID of the BSP in case we have a
	 * default configuration (or the MP table is broken).
	 */
	if (boot_cpu_physical_apicid == -1U)
		boot_cpu_physical_apicid = read_apic_id();
}

/*
 * This initializes the IO-APIC and APIC hardware if this is
 * a UP kernel.
 */
int apic_version[MAX_APICS];

int __init APIC_init_uniprocessor(void)
{
	if (disable_apic) {
		pr_info("Apic disabled\n");
		return -1;
	}
#ifdef CONFIG_X86_64
	if (!cpu_has_apic) {
		disable_apic = 1;
		pr_info("Apic disabled by BIOS\n");
		return -1;
	}
#else
	if (!smp_found_config && !cpu_has_apic)
		return -1;

	/*
	 * Complain if the BIOS pretends there is one.
	 */
	if (!cpu_has_apic &&
	    APIC_INTEGRATED(apic_version[boot_cpu_physical_apicid])) {
		pr_err("BIOS bug, local APIC 0x%x not detected!...\n",
			boot_cpu_physical_apicid);
		clear_cpu_cap(&boot_cpu_data, X86_FEATURE_APIC);
		return -1;
	}
#endif

#ifdef HAVE_X2APIC
	enable_IR_x2apic();
#endif
#ifdef CONFIG_X86_64
	default_setup_apic_routing();
#endif

	verify_local_APIC();
	connect_bsp_APIC();

#ifdef CONFIG_X86_64
	apic_write(APIC_ID, SET_APIC_ID(boot_cpu_physical_apicid));
#else
	/*
	 * Hack: In case of kdump, after a crash, kernel might be booting
	 * on a cpu with non-zero lapic id. But boot_cpu_physical_apicid
	 * might be zero if read from MP tables. Get it from LAPIC.
	 */
# ifdef CONFIG_CRASH_DUMP
	boot_cpu_physical_apicid = read_apic_id();
# endif
#endif
	physid_set_mask_of_physid(boot_cpu_physical_apicid, &phys_cpu_present_map);
	setup_local_APIC();

#ifdef CONFIG_X86_64
	/*
	 * Now enable IO-APICs, actually call clear_IO_APIC
	 * We need clear_IO_APIC before enabling vector on BP
	 */
	if (!skip_ioapic_setup && nr_ioapics)
		enable_IO_APIC();
#endif

#ifdef CONFIG_X86_IO_APIC
	if (!smp_found_config || skip_ioapic_setup || !nr_ioapics)
#endif
		localise_nmi_watchdog();
	end_local_APIC_setup();

#ifdef CONFIG_X86_IO_APIC
	if (smp_found_config && !skip_ioapic_setup && nr_ioapics)
		setup_IO_APIC();
# ifdef CONFIG_X86_64
	else
		nr_ioapics = 0;
# endif
#endif

#ifdef CONFIG_X86_64
	setup_boot_APIC_clock();
	check_nmi_watchdog();
#else
	setup_boot_clock();
#endif

	return 0;
}

/*
 * Local APIC interrupts
 */

/*
 * This interrupt should _never_ happen with our APIC/SMP architecture
 */
void smp_spurious_interrupt(struct pt_regs *regs)
{
	u32 v;

	exit_idle();
	irq_enter();
	/*
	 * Check if this really is a spurious interrupt and ACK it
	 * if it is a vectored one.  Just in case...
	 * Spurious interrupts should not be ACKed.
	 */
	v = apic_read(APIC_ISR + ((SPURIOUS_APIC_VECTOR & ~0x1f) >> 1));
	if (v & (1 << (SPURIOUS_APIC_VECTOR & 0x1f)))
		ack_APIC_irq();

	inc_irq_stat(irq_spurious_count);

	/* see sw-dev-man vol 3, chapter 7.4.13.5 */
	pr_info("spurious APIC interrupt on CPU#%d, "
		"should never happen.\n", smp_processor_id());
	irq_exit();
}

/*
 * This interrupt should never happen with our APIC/SMP architecture
 */
void smp_error_interrupt(struct pt_regs *regs)
{
	u32 v, v1;

	exit_idle();
	irq_enter();
	/* First tickle the hardware, only then report what went on. -- REW */
	v = apic_read(APIC_ESR);
	apic_write(APIC_ESR, 0);
	v1 = apic_read(APIC_ESR);
	ack_APIC_irq();
	atomic_inc(&irq_err_count);

	/*
	 * Here is what the APIC error bits mean:
	 * 0: Send CS error
	 * 1: Receive CS error
	 * 2: Send accept error
	 * 3: Receive accept error
	 * 4: Reserved
	 * 5: Send illegal vector
	 * 6: Received illegal vector
	 * 7: Illegal register address
	 */
	pr_debug("APIC error on CPU%d: %02x(%02x)\n",
		smp_processor_id(), v , v1);
	irq_exit();
}

/**
 * connect_bsp_APIC - attach the APIC to the interrupt system
 */
void __init connect_bsp_APIC(void)
{
#ifdef CONFIG_X86_32
	if (pic_mode) {
		/*
		 * Do not trust the local APIC being empty at bootup.
		 */
		clear_local_APIC();
		/*
		 * PIC mode, enable APIC mode in the IMCR, i.e.  connect BSP's
		 * local APIC to INT and NMI lines.
		 */
		apic_printk(APIC_VERBOSE, "leaving PIC mode, "
				"enabling APIC mode.\n");
		outb(0x70, 0x22);
		outb(0x01, 0x23);
	}
#endif
	if (apic->enable_apic_mode)
		apic->enable_apic_mode();
}

/**
 * disconnect_bsp_APIC - detach the APIC from the interrupt system
 * @virt_wire_setup:	indicates, whether virtual wire mode is selected
 *
 * Virtual wire mode is necessary to deliver legacy interrupts even when the
 * APIC is disabled.
 */
void disconnect_bsp_APIC(int virt_wire_setup)
{
	unsigned int value;

#ifdef CONFIG_X86_32
	if (pic_mode) {
		/*
		 * Put the board back into PIC mode (has an effect only on
		 * certain older boards).  Note that APIC interrupts, including
		 * IPIs, won't work beyond this point!  The only exception are
		 * INIT IPIs.
		 */
		apic_printk(APIC_VERBOSE, "disabling APIC mode, "
				"entering PIC mode.\n");
		outb(0x70, 0x22);
		outb(0x00, 0x23);
		return;
	}
#endif

	/* Go back to Virtual Wire compatibility mode */

	/* For the spurious interrupt use vector F, and enable it */
	value = apic_read(APIC_SPIV);
	value &= ~APIC_VECTOR_MASK;
	value |= APIC_SPIV_APIC_ENABLED;
	value |= 0xf;
	apic_write(APIC_SPIV, value);

	if (!virt_wire_setup) {
		/*
		 * For LVT0 make it edge triggered, active high,
		 * external and enabled
		 */
		value = apic_read(APIC_LVT0);
		value &= ~(APIC_MODE_MASK | APIC_SEND_PENDING |
			APIC_INPUT_POLARITY | APIC_LVT_REMOTE_IRR |
			APIC_LVT_LEVEL_TRIGGER | APIC_LVT_MASKED);
		value |= APIC_LVT_REMOTE_IRR | APIC_SEND_PENDING;
		value = SET_APIC_DELIVERY_MODE(value, APIC_MODE_EXTINT);
		apic_write(APIC_LVT0, value);
	} else {
		/* Disable LVT0 */
		apic_write(APIC_LVT0, APIC_LVT_MASKED);
	}

	/*
	 * For LVT1 make it edge triggered, active high,
	 * nmi and enabled
	 */
	value = apic_read(APIC_LVT1);
	value &= ~(APIC_MODE_MASK | APIC_SEND_PENDING |
			APIC_INPUT_POLARITY | APIC_LVT_REMOTE_IRR |
			APIC_LVT_LEVEL_TRIGGER | APIC_LVT_MASKED);
	value |= APIC_LVT_REMOTE_IRR | APIC_SEND_PENDING;
	value = SET_APIC_DELIVERY_MODE(value, APIC_MODE_NMI);
	apic_write(APIC_LVT1, value);
}

void __cpuinit generic_processor_info(int apicid, int version)
{
	int cpu;

	/*
	 * Validate version
	 */
	if (version == 0x0) {
		pr_warning("BIOS bug, APIC version is 0 for CPU#%d! "
			   "fixing up to 0x10. (tell your hw vendor)\n",
				version);
		version = 0x10;
	}
	apic_version[apicid] = version;

	if (num_processors >= nr_cpu_ids) {
		int max = nr_cpu_ids;
		int thiscpu = max + disabled_cpus;

		pr_warning(
			"ACPI: NR_CPUS/possible_cpus limit of %i reached."
			"  Processor %d/0x%x ignored.\n", max, thiscpu, apicid);

		disabled_cpus++;
		return;
	}

	num_processors++;
	cpu = cpumask_next_zero(-1, cpu_present_mask);

	if (version != apic_version[boot_cpu_physical_apicid])
		WARN_ONCE(1,
			"ACPI: apic version mismatch, bootcpu: %x cpu %d: %x\n",
			apic_version[boot_cpu_physical_apicid], cpu, version);

	physid_set(apicid, phys_cpu_present_map);
	if (apicid == boot_cpu_physical_apicid) {
		/*
		 * x86_bios_cpu_apicid is required to have processors listed
		 * in same order as logical cpu numbers. Hence the first
		 * entry is BSP, and so on.
		 */
		cpu = 0;
	}
	if (apicid > max_physical_apicid)
		max_physical_apicid = apicid;

#ifdef CONFIG_X86_32
	/*
	 * Would be preferable to switch to bigsmp when CONFIG_HOTPLUG_CPU=y
	 * but we need to work other dependencies like SMP_SUSPEND etc
	 * before this can be done without some confusion.
	 * if (CPU_HOTPLUG_ENABLED || num_processors > 8)
	 *       - Ashok Raj <ashok.raj@intel.com>
	 */
	if (max_physical_apicid >= 8) {
		switch (boot_cpu_data.x86_vendor) {
		case X86_VENDOR_INTEL:
			if (!APIC_XAPIC(version)) {
				def_to_bigsmp = 0;
				break;
			}
			/* If P4 and above fall through */
		case X86_VENDOR_AMD:
			def_to_bigsmp = 1;
		}
	}
#endif

<<<<<<< HEAD
#if defined(CONFIG_X86_SMP) || defined(CONFIG_X86_64)
=======
#if defined(CONFIG_SMP) || defined(CONFIG_X86_64)
>>>>>>> 7032e869
	early_per_cpu(x86_cpu_to_apicid, cpu) = apicid;
	early_per_cpu(x86_bios_cpu_apicid, cpu) = apicid;
#endif

	set_cpu_possible(cpu, true);
	set_cpu_present(cpu, true);
}

int hard_smp_processor_id(void)
{
	return read_apic_id();
}

void default_init_apic_ldr(void)
{
	unsigned long val;

	apic_write(APIC_DFR, APIC_DFR_VALUE);
	val = apic_read(APIC_LDR) & ~APIC_LDR_MASK;
	val |= SET_APIC_LOGICAL_ID(1UL << smp_processor_id());
	apic_write(APIC_LDR, val);
}

#ifdef CONFIG_X86_32
int default_apicid_to_node(int logical_apicid)
{
#ifdef CONFIG_SMP
	return apicid_2_node[hard_smp_processor_id()];
#else
	return 0;
#endif
}
#endif

/*
 * Power management
 */
#ifdef CONFIG_PM

static struct {
	/*
	 * 'active' is true if the local APIC was enabled by us and
	 * not the BIOS; this signifies that we are also responsible
	 * for disabling it before entering apm/acpi suspend
	 */
	int active;
	/* r/w apic fields */
	unsigned int apic_id;
	unsigned int apic_taskpri;
	unsigned int apic_ldr;
	unsigned int apic_dfr;
	unsigned int apic_spiv;
	unsigned int apic_lvtt;
	unsigned int apic_lvtpc;
	unsigned int apic_lvt0;
	unsigned int apic_lvt1;
	unsigned int apic_lvterr;
	unsigned int apic_tmict;
	unsigned int apic_tdcr;
	unsigned int apic_thmr;
} apic_pm_state;

static int lapic_suspend(struct sys_device *dev, pm_message_t state)
{
	unsigned long flags;
	int maxlvt;

	if (!apic_pm_state.active)
		return 0;

	maxlvt = lapic_get_maxlvt();

	apic_pm_state.apic_id = apic_read(APIC_ID);
	apic_pm_state.apic_taskpri = apic_read(APIC_TASKPRI);
	apic_pm_state.apic_ldr = apic_read(APIC_LDR);
	apic_pm_state.apic_dfr = apic_read(APIC_DFR);
	apic_pm_state.apic_spiv = apic_read(APIC_SPIV);
	apic_pm_state.apic_lvtt = apic_read(APIC_LVTT);
	if (maxlvt >= 4)
		apic_pm_state.apic_lvtpc = apic_read(APIC_LVTPC);
	apic_pm_state.apic_lvt0 = apic_read(APIC_LVT0);
	apic_pm_state.apic_lvt1 = apic_read(APIC_LVT1);
	apic_pm_state.apic_lvterr = apic_read(APIC_LVTERR);
	apic_pm_state.apic_tmict = apic_read(APIC_TMICT);
	apic_pm_state.apic_tdcr = apic_read(APIC_TDCR);
#if defined(CONFIG_X86_MCE_P4THERMAL) || defined(CONFIG_X86_MCE_INTEL)
	if (maxlvt >= 5)
		apic_pm_state.apic_thmr = apic_read(APIC_LVTTHMR);
#endif

	local_irq_save(flags);
	disable_local_APIC();
	local_irq_restore(flags);
	return 0;
}

static int lapic_resume(struct sys_device *dev)
{
	unsigned int l, h;
	unsigned long flags;
	int maxlvt;

	if (!apic_pm_state.active)
		return 0;

	maxlvt = lapic_get_maxlvt();

	local_irq_save(flags);

#ifdef HAVE_X2APIC
	if (x2apic)
		enable_x2apic();
	else
#endif
	{
		/*
		 * Make sure the APICBASE points to the right address
		 *
		 * FIXME! This will be wrong if we ever support suspend on
		 * SMP! We'll need to do this as part of the CPU restore!
		 */
		rdmsr(MSR_IA32_APICBASE, l, h);
		l &= ~MSR_IA32_APICBASE_BASE;
		l |= MSR_IA32_APICBASE_ENABLE | mp_lapic_addr;
		wrmsr(MSR_IA32_APICBASE, l, h);
	}

	apic_write(APIC_LVTERR, ERROR_APIC_VECTOR | APIC_LVT_MASKED);
	apic_write(APIC_ID, apic_pm_state.apic_id);
	apic_write(APIC_DFR, apic_pm_state.apic_dfr);
	apic_write(APIC_LDR, apic_pm_state.apic_ldr);
	apic_write(APIC_TASKPRI, apic_pm_state.apic_taskpri);
	apic_write(APIC_SPIV, apic_pm_state.apic_spiv);
	apic_write(APIC_LVT0, apic_pm_state.apic_lvt0);
	apic_write(APIC_LVT1, apic_pm_state.apic_lvt1);
#if defined(CONFIG_X86_MCE_P4THERMAL) || defined(CONFIG_X86_MCE_INTEL)
	if (maxlvt >= 5)
		apic_write(APIC_LVTTHMR, apic_pm_state.apic_thmr);
#endif
	if (maxlvt >= 4)
		apic_write(APIC_LVTPC, apic_pm_state.apic_lvtpc);
	apic_write(APIC_LVTT, apic_pm_state.apic_lvtt);
	apic_write(APIC_TDCR, apic_pm_state.apic_tdcr);
	apic_write(APIC_TMICT, apic_pm_state.apic_tmict);
	apic_write(APIC_ESR, 0);
	apic_read(APIC_ESR);
	apic_write(APIC_LVTERR, apic_pm_state.apic_lvterr);
	apic_write(APIC_ESR, 0);
	apic_read(APIC_ESR);

	local_irq_restore(flags);

	return 0;
}

/*
 * This device has no shutdown method - fully functioning local APICs
 * are needed on every CPU up until machine_halt/restart/poweroff.
 */

static struct sysdev_class lapic_sysclass = {
	.name		= "lapic",
	.resume		= lapic_resume,
	.suspend	= lapic_suspend,
};

static struct sys_device device_lapic = {
	.id	= 0,
	.cls	= &lapic_sysclass,
};

static void __cpuinit apic_pm_activate(void)
{
	apic_pm_state.active = 1;
}

static int __init init_lapic_sysfs(void)
{
	int error;

	if (!cpu_has_apic)
		return 0;
	/* XXX: remove suspend/resume procs if !apic_pm_state.active? */

	error = sysdev_class_register(&lapic_sysclass);
	if (!error)
		error = sysdev_register(&device_lapic);
	return error;
}
device_initcall(init_lapic_sysfs);

#else	/* CONFIG_PM */

static void apic_pm_activate(void) { }

#endif	/* CONFIG_PM */

#ifdef CONFIG_X86_64
/*
 * apic_is_clustered_box() -- Check if we can expect good TSC
 *
 * Thus far, the major user of this is IBM's Summit2 series:
 *
 * Clustered boxes may have unsynced TSC problems if they are
 * multi-chassis. Use available data to take a good guess.
 * If in doubt, go HPET.
 */
__cpuinit int apic_is_clustered_box(void)
{
	int i, clusters, zeros;
	unsigned id;
	u16 *bios_cpu_apicid;
	DECLARE_BITMAP(clustermap, NUM_APIC_CLUSTERS);

	/*
	 * there is not this kind of box with AMD CPU yet.
	 * Some AMD box with quadcore cpu and 8 sockets apicid
	 * will be [4, 0x23] or [8, 0x27] could be thought to
	 * vsmp box still need checking...
	 */
	if ((boot_cpu_data.x86_vendor == X86_VENDOR_AMD) && !is_vsmp_box())
		return 0;

	bios_cpu_apicid = early_per_cpu_ptr(x86_bios_cpu_apicid);
	bitmap_zero(clustermap, NUM_APIC_CLUSTERS);

	for (i = 0; i < nr_cpu_ids; i++) {
		/* are we being called early in kernel startup? */
		if (bios_cpu_apicid) {
			id = bios_cpu_apicid[i];
		} else if (i < nr_cpu_ids) {
			if (cpu_present(i))
				id = per_cpu(x86_bios_cpu_apicid, i);
			else
				continue;
		} else
			break;

		if (id != BAD_APICID)
			__set_bit(APIC_CLUSTERID(id), clustermap);
	}

	/* Problem:  Partially populated chassis may not have CPUs in some of
	 * the APIC clusters they have been allocated.  Only present CPUs have
	 * x86_bios_cpu_apicid entries, thus causing zeroes in the bitmap.
	 * Since clusters are allocated sequentially, count zeros only if
	 * they are bounded by ones.
	 */
	clusters = 0;
	zeros = 0;
	for (i = 0; i < NUM_APIC_CLUSTERS; i++) {
		if (test_bit(i, clustermap)) {
			clusters += 1 + zeros;
			zeros = 0;
		} else
			++zeros;
	}

	/* ScaleMP vSMPowered boxes have one cluster per board and TSCs are
	 * not guaranteed to be synced between boards
	 */
	if (is_vsmp_box() && clusters > 1)
		return 1;

	/*
	 * If clusters > 2, then should be multi-chassis.
	 * May have to revisit this when multi-core + hyperthreaded CPUs come
	 * out, but AFAIK this will work even for them.
	 */
	return (clusters > 2);
}
#endif

/*
 * APIC command line parameters
 */
static int __init setup_disableapic(char *arg)
{
	disable_apic = 1;
	setup_clear_cpu_cap(X86_FEATURE_APIC);
	return 0;
}
early_param("disableapic", setup_disableapic);

/* same as disableapic, for compatibility */
static int __init setup_nolapic(char *arg)
{
	return setup_disableapic(arg);
}
early_param("nolapic", setup_nolapic);

static int __init parse_lapic_timer_c2_ok(char *arg)
{
	local_apic_timer_c2_ok = 1;
	return 0;
}
early_param("lapic_timer_c2_ok", parse_lapic_timer_c2_ok);

static int __init parse_disable_apic_timer(char *arg)
{
	disable_apic_timer = 1;
	return 0;
}
early_param("noapictimer", parse_disable_apic_timer);

static int __init parse_nolapic_timer(char *arg)
{
	disable_apic_timer = 1;
	return 0;
}
early_param("nolapic_timer", parse_nolapic_timer);

static int __init apic_set_verbosity(char *arg)
{
	if (!arg)  {
#ifdef CONFIG_X86_64
		skip_ioapic_setup = 0;
		return 0;
#endif
		return -EINVAL;
	}

	if (strcmp("debug", arg) == 0)
		apic_verbosity = APIC_DEBUG;
	else if (strcmp("verbose", arg) == 0)
		apic_verbosity = APIC_VERBOSE;
	else {
		pr_warning("APIC Verbosity level %s not recognised"
			" use apic=verbose or apic=debug\n", arg);
		return -EINVAL;
	}

	return 0;
}
early_param("apic", apic_set_verbosity);

static int __init lapic_insert_resource(void)
{
	if (!apic_phys)
		return -1;

	/* Put local APIC into the resource map. */
	lapic_resource.start = apic_phys;
	lapic_resource.end = lapic_resource.start + PAGE_SIZE - 1;
	insert_resource(&iomem_resource, &lapic_resource);

	return 0;
}

/*
 * need call insert after e820_reserve_resources()
 * that is using request_resource
 */
late_initcall(lapic_insert_resource);<|MERGE_RESOLUTION|>--- conflicted
+++ resolved
@@ -34,14 +34,7 @@
 #include <linux/smp.h>
 #include <linux/mm.h>
 
-<<<<<<< HEAD
 #include <asm/perf_counter.h>
-#include <asm/atomic.h>
-#include <asm/mtrr.h>
-#include <asm/mpspec.h>
-#include <asm/desc.h>
-=======
->>>>>>> 7032e869
 #include <asm/arch_hooks.h>
 #include <asm/pgalloc.h>
 #include <asm/genapic.h>
@@ -1174,13 +1167,7 @@
 	int i, j;
 
 	if (disable_apic) {
-<<<<<<< HEAD
-#ifdef CONFIG_X86_IO_APIC
-		disable_ioapic_setup();
-#endif
-=======
 		arch_disable_smp_support();
->>>>>>> 7032e869
 		return;
 	}
 
@@ -1932,11 +1919,7 @@
 	}
 #endif
 
-<<<<<<< HEAD
-#if defined(CONFIG_X86_SMP) || defined(CONFIG_X86_64)
-=======
 #if defined(CONFIG_SMP) || defined(CONFIG_X86_64)
->>>>>>> 7032e869
 	early_per_cpu(x86_cpu_to_apicid, cpu) = apicid;
 	early_per_cpu(x86_bios_cpu_apicid, cpu) = apicid;
 #endif
