--- conflicted
+++ resolved
@@ -238,56 +238,6 @@
 
 void ipv6_mc_dad_complete(struct inet6_dev *idev);
 
-<<<<<<< HEAD
-/* A stub used by vxlan module. This is ugly, ideally these
- * symbols should be built into the core kernel.
- */
-struct ipv6_stub {
-	int (*ipv6_sock_mc_join)(struct sock *sk, int ifindex,
-				 const struct in6_addr *addr);
-	int (*ipv6_sock_mc_drop)(struct sock *sk, int ifindex,
-				 const struct in6_addr *addr);
-	int (*ipv6_dst_lookup)(struct net *net, struct sock *sk,
-			       struct dst_entry **dst, struct flowi6 *fl6);
-	int (*ipv6_route_input)(struct sk_buff *skb);
-
-	struct fib6_table *(*fib6_get_table)(struct net *net, u32 id);
-	struct fib6_info *(*fib6_lookup)(struct net *net, int oif,
-					 struct flowi6 *fl6, int flags);
-	struct fib6_info *(*fib6_table_lookup)(struct net *net,
-					      struct fib6_table *table,
-					      int oif, struct flowi6 *fl6,
-					      int flags);
-	struct fib6_info *(*fib6_multipath_select)(const struct net *net,
-						   struct fib6_info *f6i,
-						   struct flowi6 *fl6, int oif,
-						   const struct sk_buff *skb,
-						   int strict);
-	u32 (*ip6_mtu_from_fib6)(struct fib6_info *f6i, struct in6_addr *daddr,
-				 struct in6_addr *saddr);
-
-	void (*udpv6_encap_enable)(void);
-	void (*ndisc_send_na)(struct net_device *dev, const struct in6_addr *daddr,
-			      const struct in6_addr *solicited_addr,
-			      bool router, bool solicited, bool override, bool inc_opt);
-	struct neigh_table *nd_tbl;
-};
-extern const struct ipv6_stub *ipv6_stub __read_mostly;
-
-/* A stub used by bpf helpers. Similarly ugly as ipv6_stub */
-struct ipv6_bpf_stub {
-	int (*inet6_bind)(struct sock *sk, struct sockaddr *uaddr, int addr_len,
-			  bool force_bind_address_no_port, bool with_lock);
-	struct sock *(*udp6_lib_lookup)(struct net *net,
-					const struct in6_addr *saddr, __be16 sport,
-					const struct in6_addr *daddr, __be16 dport,
-					int dif, int sdif, struct udp_table *tbl,
-					struct sk_buff *skb);
-};
-extern const struct ipv6_bpf_stub *ipv6_bpf_stub __read_mostly;
-
-=======
->>>>>>> 0ecfebd2
 /*
  * identify MLD packets for MLD filter exceptions
  */
